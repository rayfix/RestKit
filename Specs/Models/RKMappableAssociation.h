--- conflicted
+++ resolved
@@ -7,15 +7,9 @@
 //
 
 #import <Foundation/Foundation.h>
-<<<<<<< HEAD
-#import "RKResourceMappable.h"
-
-@interface RKMappableAssociation : NSObject <RKResourceMappable> {
-=======
 #import "RKObjectMappable.h"
 
 @interface RKMappableAssociation : NSObject <RKObjectMappable> {
->>>>>>> bd3cbec5
 	NSString* _testString;
 }
 
