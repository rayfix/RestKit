--- conflicted
+++ resolved
@@ -1504,8 +1504,6 @@
     expect(human.weight).will.equal(@131.3);
 }
 
-<<<<<<< HEAD
-=======
 - (void)testThatRequestDescriptorExactMethodMatchFavoredOverRKRequestMethodAny
 {
     RKObjectMapping *mapping1 = [RKObjectMapping requestMapping];
@@ -1551,5 +1549,4 @@
     expect(human.weight).will.equal(@131.3);
 }
 
->>>>>>> 5aac6f3d
 @end