--- conflicted
+++ resolved
@@ -1,18 +1,10 @@
 Pod::Spec.new do |s|
   s.name         =  'RestKit'
-<<<<<<< HEAD
-  s.version      =  '0.20.1'
-  s.summary      =  'RestKit is a framework for consuming and modeling RESTful web resources on iOS and OS X.'
-  s.homepage     =  'http://www.restkit.org'
-  s.author       =  { 'Blake Watters' => 'blakewatters@gmail.com' }
-  s.source       =  { :git => 'https://github.com/RestKit/RestKit.git', :tag => 'v0.20.1' }
-=======
   s.version      =  '0.20.2'
   s.summary      =  'RestKit is a framework for consuming and modeling RESTful web resources on iOS and OS X.'
   s.homepage     =  'http://www.restkit.org'
   s.author       =  { 'Blake Watters' => 'blakewatters@gmail.com' }
   s.source       =  { :git => 'https://github.com/RestKit/RestKit.git', :tag => 'v0.20.2' }
->>>>>>> e0b7d4a4
   s.license      =  'Apache License, Version 2.0'
   
   # Platform setup
