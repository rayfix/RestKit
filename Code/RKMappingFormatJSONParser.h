--- conflicted
+++ resolved
@@ -6,11 +6,7 @@
 //  Copyright 2010 Two Toasters. All rights reserved.
 //
 
-<<<<<<< HEAD
-#import "RKResourceMapper.h"
-=======
 #import "RKObjectMapper.h"
->>>>>>> bd3cbec5
 #import "JSON.h"
 
 @interface RKMappingFormatJSONParser : NSObject <RKMappingFormatParser> {
