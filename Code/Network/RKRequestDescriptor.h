--- conflicted
+++ resolved
@@ -38,14 +38,11 @@
 
 /**
  Creates and returns a new `RKRequestDescriptor` object.
-<<<<<<< HEAD
-=======
  
  This method is deprecated. Use `+ (instancetype)requestDescriptorWithMapping:(RKMapping *)mapping
  objectClass:(Class)objectClass
  rootKeyPath:(NSString *)rootKeyPath
  method:(RKRequestMethod)method` instead.
->>>>>>> 5aac6f3d
 
  @param mapping The mapping to be used when parameterizing an object using the request descriptor. Cannot be nil and must have an objectClass equal to `[NSMutableDictionary class]`.
  @param objectClass The class of objects for which the request descriptor should be used. Cannot be nil.
@@ -95,31 +92,10 @@
  */
 @property (nonatomic, copy, readonly) NSString *rootKeyPath;
 
-<<<<<<< HEAD
 /**
  The HTTP method(s) for which the mapping is to be used.
  */
 @property (nonatomic, assign, readonly) RKRequestMethod method;
-
-///--------------------------------
-/// @name Using Request Descriptors
-///--------------------------------
-
-/**
- Returns `YES` if the given object is instance of objectClass or any class that inherits from objectClass, else `NO`.
-
- @param object The object to be matched against the receiver.
- @param method The HTTP method to be matched against the receiver
- @param exact  Whether `object` can be a subclass of the receiver's `objectClass`
- @return `YES` if the given object matches objectClass and method, else `NO`.
- */
-- (BOOL)matchesObject:(id)object method:(RKRequestMethod)method exactMatch:(BOOL)exact;
-=======
-/**
- The HTTP method(s) for which the mapping is to be used.
- */
-@property (nonatomic, assign, readonly) RKRequestMethod method;
->>>>>>> 5aac6f3d
 
 ///-------------------------
 /// @name Comparing Request Descriptors
