//
//  RKManagedObjectStore.m
//  RestKit
//
//  Created by Blake Watters on 9/22/09.
//  Copyright (c) 2009-2012 RestKit. All rights reserved.
//
//  Licensed under the Apache License, Version 2.0 (the "License");
//  you may not use this file except in compliance with the License.
//  You may obtain a copy of the License at
//
//  http://www.apache.org/licenses/LICENSE-2.0
//
//  Unless required by applicable law or agreed to in writing, software
//  distributed under the License is distributed on an "AS IS" BASIS,
//  WITHOUT WARRANTIES OR CONDITIONS OF ANY KIND, either express or implied.
//  See the License for the specific language governing permissions and
//  limitations under the License.
//

#import "RKManagedObjectStore.h"
#import "NSManagedObject+ActiveRecord.h"
#import "RKLog.h"
#import "RKSearchWordObserver.h"
#import "RKObjectPropertyInspector.h"
#import "RKObjectPropertyInspector+CoreData.h"
#import "RKAlert.h"
#import "RKDirectory.h"
#import "RKInMemoryManagedObjectCache.h"
#import "RKFetchRequestManagedObjectCache.h"
#import "NSBundle+RKAdditions.h"
#import "NSManagedObjectContext+RKAdditions.h"

// Set Logging Component
#undef RKLogComponent
#define RKLogComponent lcl_cRestKitCoreData

NSString* const RKManagedObjectStoreDidFailSaveNotification = @"RKManagedObjectStoreDidFailSaveNotification";
static NSString* const RKManagedObjectStoreThreadDictionaryContextKey = @"RKManagedObjectStoreThreadDictionaryContextKey";
static NSString* const RKManagedObjectStoreThreadDictionaryEntityCacheKey = @"RKManagedObjectStoreThreadDictionaryEntityCacheKey";

static RKManagedObjectStore *defaultObjectStore = nil;

@interface RKManagedObjectStore ()
@property (nonatomic, retain, readwrite) NSManagedObjectContext *primaryManagedObjectContext;

- (id)initWithStoreFilename:(NSString *)storeFilename inDirectory:(NSString *)nilOrDirectoryPath usingSeedDatabaseName:(NSString *)nilOrNameOfSeedDatabaseInMainBundle managedObjectModel:(NSManagedObjectModel*)nilOrManagedObjectModel delegate:(id)delegate;
- (void)createPersistentStoreCoordinator;
- (void)createStoreIfNecessaryUsingSeedDatabase:(NSString*)seedDatabase;
- (NSManagedObjectContext*)newManagedObjectContext;
@end

@implementation RKManagedObjectStore

@synthesize delegate = _delegate;
@synthesize storeFilename = _storeFilename;
@synthesize pathToStoreFile = _pathToStoreFile;
@synthesize managedObjectModel = _managedObjectModel;
@synthesize persistentStoreCoordinator = _persistentStoreCoordinator;
@synthesize cacheStrategy = _cacheStrategy;
@synthesize primaryManagedObjectContext;

+ (RKManagedObjectStore *)defaultObjectStore {
    return defaultObjectStore;
}

+ (void)setDefaultObjectStore:(RKManagedObjectStore *)objectStore {
    [objectStore retain];
    [defaultObjectStore release];
    defaultObjectStore = objectStore;

    [NSManagedObjectContext setDefaultContext:objectStore.primaryManagedObjectContext];
}

+ (void)deleteStoreAtPath:(NSString *)path
{
    NSURL* storeURL = [NSURL fileURLWithPath:path];
    NSError* error = nil;
    if ([[NSFileManager defaultManager] fileExistsAtPath:storeURL.path]) {
        if (! [[NSFileManager defaultManager] removeItemAtPath:storeURL.path error:&error]) {
            NSAssert(NO, @"Managed object store failed to delete persistent store : %@", error);
        }
    } else {
        RKLogWarning(@"Asked to delete persistent store but no store file exists at path: %@", storeURL.path);
    }
}

+ (void)deleteStoreInApplicationDataDirectoryWithFilename:(NSString *)filename
{
    NSString *path = [[RKDirectory applicationDataDirectory] stringByAppendingPathComponent:filename];
    [self deleteStoreAtPath:path];
}

+ (RKManagedObjectStore*)objectStoreWithStoreFilename:(NSString*)storeFilename {
    return [self objectStoreWithStoreFilename:storeFilename usingSeedDatabaseName:nil managedObjectModel:nil delegate:nil];
}

+ (RKManagedObjectStore*)objectStoreWithStoreFilename:(NSString *)storeFilename usingSeedDatabaseName:(NSString *)nilOrNameOfSeedDatabaseInMainBundle managedObjectModel:(NSManagedObjectModel*)nilOrManagedObjectModel delegate:(id)delegate {
    return [[[self alloc] initWithStoreFilename:storeFilename inDirectory:nil usingSeedDatabaseName:nilOrNameOfSeedDatabaseInMainBundle managedObjectModel:nilOrManagedObjectModel delegate:delegate] autorelease];
}

+ (RKManagedObjectStore*)objectStoreWithStoreFilename:(NSString *)storeFilename inDirectory:(NSString *)directory usingSeedDatabaseName:(NSString *)nilOrNameOfSeedDatabaseInMainBundle managedObjectModel:(NSManagedObjectModel*)nilOrManagedObjectModel delegate:(id)delegate {
    return [[[self alloc] initWithStoreFilename:storeFilename inDirectory:directory usingSeedDatabaseName:nilOrNameOfSeedDatabaseInMainBundle managedObjectModel:nilOrManagedObjectModel delegate:delegate] autorelease];
}

- (id)initWithStoreFilename:(NSString*)storeFilename {
    return [self initWithStoreFilename:storeFilename inDirectory:nil usingSeedDatabaseName:nil managedObjectModel:nil delegate:nil];
}

- (id)initWithStoreFilename:(NSString *)storeFilename inDirectory:(NSString *)nilOrDirectoryPath usingSeedDatabaseName:(NSString *)nilOrNameOfSeedDatabaseInMainBundle managedObjectModel:(NSManagedObjectModel*)nilOrManagedObjectModel delegate:(id)delegate {
    self = [self init];
    if (self) {
        _storeFilename = [storeFilename retain];

        if (nilOrDirectoryPath == nil) {
            // If initializing into Application Data directory, ensure the directory exists
            nilOrDirectoryPath = [RKDirectory applicationDataDirectory];
            [RKDirectory ensureDirectoryExistsAtPath:nilOrDirectoryPath error:nil];
        } else {
            // If path given, caller is responsible for directory's existence
            BOOL isDir;
            NSAssert1([[NSFileManager defaultManager] fileExistsAtPath:nilOrDirectoryPath isDirectory:&isDir] && isDir == YES, @"Specified storage directory exists", nilOrDirectoryPath);
        }
        _pathToStoreFile = [[nilOrDirectoryPath stringByAppendingPathComponent:_storeFilename] retain];

        if (nilOrManagedObjectModel == nil) {
            // NOTE: allBundles permits Core Data setup in unit tests
            nilOrManagedObjectModel = [NSManagedObjectModel mergedModelFromBundles:[NSBundle allBundles]];
        }
        NSMutableArray* allManagedObjectModels = [NSMutableArray arrayWithObject:nilOrManagedObjectModel];
        _managedObjectModel = [[NSManagedObjectModel modelByMergingModels:allManagedObjectModels] retain];
        _delegate = delegate;

	_delegate = delegate;

        if (nilOrNameOfSeedDatabaseInMainBundle) {
            [self createStoreIfNecessaryUsingSeedDatabase:nilOrNameOfSeedDatabaseInMainBundle];
        }

<<<<<<< HEAD
		[self createPersistentStoreCoordinator];
        self.primaryManagedObjectContext = [self newManagedObjectContext];
        
=======
        [self createPersistentStoreCoordinator];
        self.primaryManagedObjectContext = [[self newManagedObjectContext] autorelease];
>>>>>>> 8647fa5f

        _cacheStrategy = [RKInMemoryManagedObjectCache new];

        // Ensure there is a search word observer
        [RKSearchWordObserver sharedObserver];

        // Hydrate the defaultObjectStore
        if (! defaultObjectStore) {
            [RKManagedObjectStore setDefaultObjectStore:self];
        }
    }

    return self;
}

- (void)setThreadLocalObject:(id)value forKey:(id)key {
    NSMutableDictionary* threadDictionary = [[NSThread currentThread] threadDictionary];
    NSString *objectStoreKey = [NSString stringWithFormat:@"RKManagedObjectStore_%p", self];
    if (! [threadDictionary valueForKey:objectStoreKey]) {
        [threadDictionary setValue:[NSMutableDictionary dictionary] forKey:objectStoreKey];
    }

    [[threadDictionary objectForKey:objectStoreKey] setObject:value forKey:key];
}

- (id)threadLocalObjectForKey:(id)key {
    NSMutableDictionary* threadDictionary = [[NSThread currentThread] threadDictionary];
    NSString *objectStoreKey = [NSString stringWithFormat:@"RKManagedObjectStore_%p", self];
    if (! [threadDictionary valueForKey:objectStoreKey]) {
        [threadDictionary setObject:[NSMutableDictionary dictionary] forKey:objectStoreKey];
    }

    return [[threadDictionary objectForKey:objectStoreKey] objectForKey:key];
}

- (void)removeThreadLocalObjectForKey:(id)key {
    NSMutableDictionary* threadDictionary = [[NSThread currentThread] threadDictionary];
    NSString *objectStoreKey = [NSString stringWithFormat:@"RKManagedObjectStore_%p", self];
    if (! [threadDictionary valueForKey:objectStoreKey]) {
        [threadDictionary setObject:[NSMutableDictionary dictionary] forKey:objectStoreKey];
    }

    [[threadDictionary objectForKey:objectStoreKey] removeObjectForKey:key];
}

- (void)clearThreadLocalStorage {
    // Clear out our Thread local information
    NSManagedObjectContext *managedObjectContext = [self threadLocalObjectForKey:RKManagedObjectStoreThreadDictionaryContextKey];
    if (managedObjectContext) {
        [self removeThreadLocalObjectForKey:RKManagedObjectStoreThreadDictionaryContextKey];
    }
    if ([self threadLocalObjectForKey:RKManagedObjectStoreThreadDictionaryEntityCacheKey]) {
        [self removeThreadLocalObjectForKey:RKManagedObjectStoreThreadDictionaryEntityCacheKey];
    }
}

- (void)dealloc {
    [[NSNotificationCenter defaultCenter] removeObserver:self];
    [self clearThreadLocalStorage];

    [_storeFilename release];
    _storeFilename = nil;
    [_pathToStoreFile release];
    _pathToStoreFile = nil;

    [_managedObjectModel release];
    _managedObjectModel = nil;
    [_persistentStoreCoordinator release];
    _persistentStoreCoordinator = nil;
    [_cacheStrategy release];
    _cacheStrategy = nil;
    [primaryManagedObjectContext release];
    primaryManagedObjectContext = nil;

    [super dealloc];
}

/**
 Performs the save action for the application, which is to send the save:
 message to the application's managed object context.
 */
- (BOOL)save:(NSError **)error {
    NSManagedObjectContext* moc = [self managedObjectContextForCurrentThread];
    NSError *localError = nil;

    @try {
        if (![moc save:&localError]) {
            if (self.delegate != nil && [self.delegate respondsToSelector:@selector(managedObjectStore:didFailToSaveContext:error:exception:)]) {
                [self.delegate managedObjectStore:self didFailToSaveContext:moc error:localError exception:nil];
            }

            NSDictionary* userInfo = [NSDictionary dictionaryWithObject:localError forKey:@"error"];
            [[NSNotificationCenter defaultCenter] postNotificationName:RKManagedObjectStoreDidFailSaveNotification object:self userInfo:userInfo];

            if ([[localError domain] isEqualToString:@"NSCocoaErrorDomain"]) {
                NSDictionary *userInfo = [localError userInfo];
                NSArray *errors = [userInfo valueForKey:@"NSDetailedErrors"];
                if (errors) {
                    for (NSError *detailedError in errors) {
                        NSDictionary *subUserInfo = [detailedError userInfo];
                        RKLogError(@"Core Data Save Error\n \
                              NSLocalizedDescription:\t\t%@\n \
                              NSValidationErrorKey:\t\t\t%@\n \
                              NSValidationErrorPredicate:\t%@\n \
                              NSValidationErrorObject:\n%@\n",
                              [subUserInfo valueForKey:@"NSLocalizedDescription"],
                              [subUserInfo valueForKey:@"NSValidationErrorKey"],
                              [subUserInfo valueForKey:@"NSValidationErrorPredicate"],
                              [subUserInfo valueForKey:@"NSValidationErrorObject"]);
                    }
                }
                else {
                    RKLogError(@"Core Data Save Error\n \
                               NSLocalizedDescription:\t\t%@\n \
                               NSValidationErrorKey:\t\t\t%@\n \
                               NSValidationErrorPredicate:\t%@\n \
                               NSValidationErrorObject:\n%@\n",
                               [userInfo valueForKey:@"NSLocalizedDescription"],
                               [userInfo valueForKey:@"NSValidationErrorKey"],
                               [userInfo valueForKey:@"NSValidationErrorPredicate"],
                               [userInfo valueForKey:@"NSValidationErrorObject"]);
                }
            }

            if (error) {
                *error = localError;
            }

            return NO;
        }
    }
    @catch (NSException* e) {
        if (self.delegate != nil && [self.delegate respondsToSelector:@selector(managedObjectStore:didFailToSaveContext:error:exception:)]) {
            [self.delegate managedObjectStore:self didFailToSaveContext:moc error:nil exception:e];
        }
        else {
            @throw;
        }
    }

    return YES;
}

- (NSManagedObjectContext *)newManagedObjectContext {
    NSManagedObjectContext *managedObjectContext = [[NSManagedObjectContext alloc] init];
    [managedObjectContext setPersistentStoreCoordinator:self.persistentStoreCoordinator];
    [managedObjectContext setUndoManager:nil];
    [managedObjectContext setMergePolicy:NSMergeByPropertyStoreTrumpMergePolicy];
    managedObjectContext.managedObjectStore = self;

    return managedObjectContext;
}

- (void)createStoreIfNecessaryUsingSeedDatabase:(NSString*)seedDatabase {
    if (NO == [[NSFileManager defaultManager] fileExistsAtPath:self.pathToStoreFile]) {
        NSString* seedDatabasePath = [[NSBundle mainBundle] pathForResource:seedDatabase ofType:nil];
        NSAssert1(seedDatabasePath, @"Unable to find seed database file '%@' in the Main Bundle, aborting...", seedDatabase);
        RKLogInfo(@"No existing database found, copying from seed path '%@'", seedDatabasePath);

        NSError* error;
        if (![[NSFileManager defaultManager] copyItemAtPath:seedDatabasePath toPath:self.pathToStoreFile error:&error]) {
            if (self.delegate != nil && [self.delegate respondsToSelector:@selector(managedObjectStore:didFailToCopySeedDatabase:error:)]) {
                [self.delegate managedObjectStore:self didFailToCopySeedDatabase:seedDatabase error:error];
            } else {
                RKLogError(@"Encountered an error during seed database copy: %@", [error localizedDescription]);
            }
        }
        NSAssert1([[NSFileManager defaultManager] fileExistsAtPath:seedDatabasePath], @"Seed database not found at path '%@'!", seedDatabasePath);
    }
}

- (void)createPersistentStoreCoordinator {
    NSAssert(_managedObjectModel, @"Cannot create persistent store coordinator without a managed object model");
    NSAssert(!_persistentStoreCoordinator, @"Cannot create persistent store coordinator: one already exists.");
    NSURL *storeURL = [NSURL fileURLWithPath:self.pathToStoreFile];

    NSError *error;
    _persistentStoreCoordinator = [[NSPersistentStoreCoordinator alloc] initWithManagedObjectModel:_managedObjectModel];

    // Allow inferred migration from the original version of the application.
    NSDictionary *options = [NSDictionary dictionaryWithObjectsAndKeys:
                             [NSNumber numberWithBool:YES], NSMigratePersistentStoresAutomaticallyOption,
                             [NSNumber numberWithBool:YES], NSInferMappingModelAutomaticallyOption, nil];

    if (![_persistentStoreCoordinator addPersistentStoreWithType:NSSQLiteStoreType configuration:nil URL:storeURL options:options error:&error]) {
        if (self.delegate != nil && [self.delegate respondsToSelector:@selector(managedObjectStore:didFailToCreatePersistentStoreCoordinatorWithError:)]) {
            [self.delegate managedObjectStore:self didFailToCreatePersistentStoreCoordinatorWithError:error];
        } else {
            NSAssert(NO, @"Managed object store failed to create persistent store coordinator: %@", error);
        }
    }
}

- (void)deletePersistentStoreUsingSeedDatabaseName:(NSString *)seedFile {
    NSURL* storeURL = [NSURL fileURLWithPath:self.pathToStoreFile];
    NSError* error = nil;
    if ([[NSFileManager defaultManager] fileExistsAtPath:storeURL.path]) {
        if (![[NSFileManager defaultManager] removeItemAtPath:storeURL.path error:&error]) {
            if (self.delegate != nil && [self.delegate respondsToSelector:@selector(managedObjectStore:didFailToDeletePersistentStore:error:)]) {
                [self.delegate managedObjectStore:self didFailToDeletePersistentStore:self.pathToStoreFile error:error];
            }
            else {
                NSAssert(NO, @"Managed object store failed to delete persistent store : %@", error);
            }
        }
    } else {
        RKLogWarning(@"Asked to delete persistent store but no store file exists at path: %@", storeURL.path);
    }

    [_persistentStoreCoordinator release];
    _persistentStoreCoordinator = nil;

    if (seedFile) {
        [self createStoreIfNecessaryUsingSeedDatabase:seedFile];
    }

    [self createPersistentStoreCoordinator];

    // Recreate the MOC
    self.primaryManagedObjectContext = [[self newManagedObjectContext] autorelease];
}

- (void)deletePersistentStore {
    [self deletePersistentStoreUsingSeedDatabaseName:nil];
}

- (NSManagedObjectContext *)managedObjectContextForCurrentThread {
    if ([NSThread isMainThread]) {
        return self.primaryManagedObjectContext;
    }

    // Background threads leverage thread-local storage
    NSManagedObjectContext* managedObjectContext = [self threadLocalObjectForKey:RKManagedObjectStoreThreadDictionaryContextKey];
    if (!managedObjectContext) {
        managedObjectContext = [self newManagedObjectContext];

        // Store into thread local storage dictionary
        [self setThreadLocalObject:managedObjectContext forKey:RKManagedObjectStoreThreadDictionaryContextKey];
        [managedObjectContext release];

        // If we are a background Thread MOC, we need to inform the main thread on save
        [[NSNotificationCenter defaultCenter] addObserver:self
                                                 selector:@selector(mergeChanges:)
                                                     name:NSManagedObjectContextDidSaveNotification
                                                   object:managedObjectContext];
    }

    return managedObjectContext;
}

- (void)mergeChangesOnMainThreadWithNotification:(NSNotification*)notification {
    assert([NSThread isMainThread]);
    [self.primaryManagedObjectContext performSelectorOnMainThread:@selector(mergeChangesFromContextDidSaveNotification:)
                                                withObject:notification
                                             waitUntilDone:YES];
}

- (void)mergeChanges:(NSNotification *)notification {
    // Merge changes into the main context on the main thread
    [self performSelectorOnMainThread:@selector(mergeChangesOnMainThreadWithNotification:) withObject:notification waitUntilDone:YES];
}

#pragma mark -
#pragma mark Helpers

- (NSManagedObject*)objectWithID:(NSManagedObjectID *)objectID {
    NSAssert(objectID, @"Cannot fetch a managedObject with a nil objectID");
    return [[self managedObjectContextForCurrentThread] objectWithID:objectID];
}

- (NSArray*)objectsWithIDs:(NSArray*)objectIDs {
    NSMutableArray* objects = [[NSMutableArray alloc] init];
    for (NSManagedObjectID* objectID in objectIDs) {
        [objects addObject:[self objectWithID:objectID]];
    }
    NSArray* objectArray = [NSArray arrayWithArray:objects];
    [objects release];

    return objectArray;
}

@end<|MERGE_RESOLUTION|>--- conflicted
+++ resolved
@@ -137,14 +137,8 @@
             [self createStoreIfNecessaryUsingSeedDatabase:nilOrNameOfSeedDatabaseInMainBundle];
         }
 
-<<<<<<< HEAD
-		[self createPersistentStoreCoordinator];
-        self.primaryManagedObjectContext = [self newManagedObjectContext];
-        
-=======
         [self createPersistentStoreCoordinator];
         self.primaryManagedObjectContext = [[self newManagedObjectContext] autorelease];
->>>>>>> 8647fa5f
 
         _cacheStrategy = [RKInMemoryManagedObjectCache new];
 
