//
//  RKLog.m
//  RestKit
//
//  Created by Blake Watters on 6/10/11.
//  Copyright (c) 2009-2012 RestKit. All rights reserved.
//
//  Licensed under the Apache License, Version 2.0 (the "License");
//  you may not use this file except in compliance with the License.
//  You may obtain a copy of the License at
//
//  http://www.apache.org/licenses/LICENSE-2.0
//
//  Unless required by applicable law or agreed to in writing, software
//  distributed under the License is distributed on an "AS IS" BASIS,
//  WITHOUT WARRANTIES OR CONDITIONS OF ANY KIND, either express or implied.
//  See the License for the specific language governing permissions and
//  limitations under the License.
//

#import "RKLog.h"
#import "lcl.h"

int RKLogLevelForString(NSString *, NSString *);

static BOOL loggingInitialized = NO;

void RKLogInitialize(void)
{
    if (loggingInitialized == NO) {
        lcl_configure_by_name("RestKit*", RKLogLevelDefault);
        lcl_configure_by_name("App", RKLogLevelDefault);
        RKLogInfo(@"RestKit initialized...");
        loggingInitialized = YES;
    }
}


void RKLogConfigureFromEnvironment(void)
{
    NSArray *validEnvVariables = [NSArray arrayWithObjects:
                                       @"RKLogLevel.App",
                                       @"RKLogLevel.RestKit",
                                       @"RKLogLevel.RestKit.CoreData",
                                       @"RKLogLevel.RestKit.CoreData.SearchEngine",
                                       @"RKLogLevel.RestKit.Network",
                                       @"RKLogLevel.RestKit.Network.Cache",
                                       @"RKLogLevel.RestKit.Network.Queue",
                                       @"RKLogLevel.RestKit.Network.Reachability",
                                       @"RKLogLevel.RestKit.ObjectMapping",
                                       @"RKLogLevel.RestKit.Support",
                                       @"RKLogLevel.RestKit.Support.Parsers",
                                       @"RKLogLevel.RestKit.Testing",
                                       @"RKLogLevel.RestKit.Three20",
                                       @"RKLogLevel.RestKit.UI",
                                       nil];

    static NSString *logComponentPrefix = @"RKLogLevel.";

    NSDictionary *envVars = [[NSProcessInfo processInfo] environment];

    for (NSString *envVarName in [envVars allKeys]) {
        if ([envVarName hasPrefix:logComponentPrefix]) {
            if (![validEnvVariables containsObject:envVarName]) {
                 @throw [NSException exceptionWithName:NSInvalidArgumentException reason:[NSString stringWithFormat:@"The RKLogLevel Environment Variable name must be one of the following: %@", validEnvVariables] userInfo:nil];
            }
            NSString *logLevel = [envVars valueForKey:envVarName];
            NSString *logComponent = [envVarName stringByReplacingOccurrencesOfString:logComponentPrefix withString:@""];
            logComponent = [logComponent stringByReplacingOccurrencesOfString:@"." withString:@"/"];

            const char* log_component_c_str = [logComponent cStringUsingEncoding:NSUTF8StringEncoding];
            int log_level_int = RKLogLevelForString(logLevel, envVarName);
            RKLogConfigureByName(log_component_c_str, log_level_int);
        }
    }
}


int RKLogLevelForString(NSString *logLevel, NSString *envVarName)
{
    // Forgive the user if they specify the full name for the value i.e. "RKLogLevelDebug" instead of "Debug"
    logLevel = [logLevel stringByReplacingOccurrencesOfString:@"RKLogLevel" withString:@""];

    if ([logLevel isEqualToString:@"Off"] ||
        [logLevel isEqualToString:@"0"]) {
        return RKLogLevelOff;
    }
    else if ([logLevel isEqualToString:@"Critical"] ||
             [logLevel isEqualToString:@"1"]) {
        return RKLogLevelCritical;
    }
    else if ([logLevel isEqualToString:@"Error"] ||
             [logLevel isEqualToString:@"2"]) {
        return RKLogLevelError;
    }
    else if ([logLevel isEqualToString:@"Warning"] ||
             [logLevel isEqualToString:@"3"]) {
        return RKLogLevelWarning;
    }
    else if ([logLevel isEqualToString:@"Info"] ||
             [logLevel isEqualToString:@"4"]) {
        return RKLogLevelInfo;
    }
    else if ([logLevel isEqualToString:@"Debug"] ||
             [logLevel isEqualToString:@"5"]) {
        return RKLogLevelDebug;
    }
    else if ([logLevel isEqualToString:@"Trace"] ||
             [logLevel isEqualToString:@"6"]) {
        return RKLogLevelTrace;
    }
    else if ([logLevel isEqualToString:@"Default"]) {
        return RKLogLevelDefault;
    }
    else {
        NSString *errorMessage = [NSString stringWithFormat:@"The value: \"%@\" for the environment variable: \"%@\" is invalid. \
                                  \nThe log level must be set to one of the following values \
                                  \n    Default  or 0 \
                                  \n    Critical or 1 \
                                  \n    Error    or 2 \
                                  \n    Warning  or 3 \
                                  \n    Info     or 4 \
                                  \n    Debug    or 5 \
                                  \n    Trace    or 6\n", logLevel, envVarName];
        @throw [NSException exceptionWithName:NSInvalidArgumentException reason:errorMessage userInfo:nil];

        return -1;
    }
}

void RKLogValidationError(NSError *validationError) {
    if ([[validationError domain] isEqualToString:@"NSCocoaErrorDomain"]) {
        NSDictionary *userInfo = [validationError userInfo];
        NSArray *errors = [userInfo valueForKey:@"NSDetailedErrors"];
        if (errors) {
            for (NSError *detailedError in errors) {
                NSDictionary *subUserInfo = [detailedError userInfo];
                RKLogError(@"Core Data Save Error\n \
                           NSLocalizedDescription:\t\t%@\n \
                           NSValidationErrorKey:\t\t\t%@\n \
                           NSValidationErrorPredicate:\t%@\n \
                           NSValidationErrorObject:\n%@\n",
                           [subUserInfo valueForKey:@"NSLocalizedDescription"],
                           [subUserInfo valueForKey:@"NSValidationErrorKey"],
                           [subUserInfo valueForKey:@"NSValidationErrorPredicate"],
                           [subUserInfo valueForKey:@"NSValidationErrorObject"]);
            }
        }
        else {
            RKLogError(@"Core Data Save Error\n \
                       NSLocalizedDescription:\t\t%@\n \
                       NSValidationErrorKey:\t\t\t%@\n \
                       NSValidationErrorPredicate:\t%@\n \
                       NSValidationErrorObject:\n%@\n",
                       [userInfo valueForKey:@"NSLocalizedDescription"],
                       [userInfo valueForKey:@"NSValidationErrorKey"],
                       [userInfo valueForKey:@"NSValidationErrorPredicate"],
                       [userInfo valueForKey:@"NSValidationErrorObject"]);
        }
    }
<<<<<<< HEAD
=======
}

void RKLogIntegerAsBinary(NSUInteger bitMask) {
    NSUInteger bit = ~(NSUIntegerMax >> 1);
    NSMutableString *string = [NSMutableString string];
    do {
        [string appendString:(((NSUInteger)bitMask & bit) ? @"1" : @"0")];
    } while ( bit >>= 1 );
    
    NSLog(@"Value of %ld in binary: %@", (long) bitMask, string);
>>>>>>> 8647fa5f
}<|MERGE_RESOLUTION|>--- conflicted
+++ resolved
@@ -158,8 +158,6 @@
                        [userInfo valueForKey:@"NSValidationErrorObject"]);
         }
     }
-<<<<<<< HEAD
-=======
 }
 
 void RKLogIntegerAsBinary(NSUInteger bitMask) {
@@ -170,5 +168,4 @@
     } while ( bit >>= 1 );
     
     NSLog(@"Value of %ld in binary: %@", (long) bitMask, string);
->>>>>>> 8647fa5f
 }