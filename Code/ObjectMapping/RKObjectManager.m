//
//  RKObjectManager.m
//  RestKit
//
//  Created by Jeremy Ellison on 8/14/09.
//  Copyright 2009 Two Toasters. All rights reserved.
//

#import "RKObjectManager.h"

NSString* const RKDidEnterOfflineModeNotification = @"RKDidEnterOfflineModeNotification";
NSString* const RKDidEnterOnlineModeNotification = @"RKDidEnterOnlineModeNotification";

//////////////////////////////////
// Global Instance

static RKObjectManager* globalManager = nil;

///////////////////////////////////

@implementation RKObjectManager

@synthesize mapper = _mapper;
@synthesize client = _client;
@synthesize objectStore = _objectStore;
@synthesize format = _format;
@synthesize router = _router;

- (id)initWithBaseURL:(NSString*)baseURL {
	if (self = [super init]) {
		_mapper = [[RKObjectMapper alloc] init];
		_router = [[RKStaticRouter alloc] init];
		_client = [[RKClient clientWithBaseURL:baseURL] retain];
		self.format = RKMappingFormatJSON;
		_isOnline = YES;		
	}
	return self;
}

+ (RKObjectManager*)globalManager {
	return globalManager;
}

+ (void)setGlobalManager:(RKObjectManager*)manager {
	[manager retain];
	[globalManager release];
	globalManager = manager;
}

+ (RKObjectManager*)objectManagerWithBaseURL:(NSString*)baseURL {
	RKObjectManager* manager = [[[RKObjectManager alloc] initWithBaseURL:baseURL] autorelease];
	if (nil == globalManager) {
		[RKObjectManager setGlobalManager:manager];
	}
	return manager;
}

- (void)dealloc {
	[_mapper release];
	_mapper = nil;
	[_router release];
	_router = nil;
	[_client release];
	_client = nil;
	[_objectStore release];
	_objectStore = nil;
	[super dealloc];
}

- (void)goOffline {
	_isOnline = NO;
	[[NSNotificationCenter defaultCenter] postNotificationName:RKDidEnterOfflineModeNotification object:self];
}

- (void)goOnline {
	_isOnline = YES;
	[[NSNotificationCenter defaultCenter] postNotificationName:RKDidEnterOnlineModeNotification object:self];
}

- (BOOL)isOnline {
	return _isOnline;
}

- (BOOL)isOffline {
	return ![self isOnline];
}

- (void)setFormat:(RKMappingFormat)format {
	_format = format;
	_mapper.format = format;
	if (RKMappingFormatXML == _format) {
		[_client setValue:@"application/xml" forHTTPHeaderField:@"Accept"];
	} else if (RKMappingFormatJSON == _format) {
		[_client setValue:@"application/json" forHTTPHeaderField:@"Accept"];
	}
}

#pragma mark Object Loading

- (void)registerClass:(Class<RKObjectMappable>)class forElementNamed:(NSString*)elementName {
	[_mapper registerClass:class forElementNamed:elementName];
}

- (RKObjectLoader*)objectLoaderWithResourcePath:(NSString*)resourcePath delegate:(NSObject<RKObjectLoaderDelegate>*)delegate {
	if ([self isOffline]) {
		return nil;
	}
	
	// Grab request through client to get HTTP AUTH & Headers
	RKRequest* request = [self.client requestWithResourcePath:resourcePath delegate:nil callback:nil];	
	return [RKObjectLoader loaderWithMapper:self.mapper request:request delegate:delegate];
}

/////////////////////////////////////////////////////////////
// Object Collection Loaders

- (RKObjectLoader*)loadObjectsAtResourcePath:(NSString*)resourcePath delegate:(NSObject<RKObjectLoaderDelegate>*)delegate {
	RKObjectLoader* loader = [self objectLoaderWithResourcePath:resourcePath delegate:delegate];
	loader.method = RKRequestMethodGET;
	
	[loader send];
	
	return loader;
}

- (RKObjectLoader*)loadObjectsAtResourcePath:(NSString *)resourcePath queryParams:(NSDictionary*)queryParams delegate:(NSObject <RKObjectLoaderDelegate>*)delegate {
	NSString* resourcePathWithQuery = [self.client resourcePath:resourcePath withQueryParams:queryParams];
	RKObjectLoader* loader = [self objectLoaderWithResourcePath:resourcePathWithQuery delegate:delegate];
	loader.method = RKRequestMethodGET;	
	
	[loader send];
	
	return loader;
}

- (RKObjectLoader*)loadObjectsAtResourcePath:(NSString*)resourcePath objectClass:(Class<RKObjectMappable>)objectClass delegate:(NSObject<RKObjectLoaderDelegate>*)delegate {
	RKObjectLoader* loader = [self objectLoaderWithResourcePath:resourcePath delegate:delegate];
	loader.method = RKRequestMethodGET;
	loader.objectClass = objectClass;
	
	[loader send];
	
	return loader;
}

- (RKObjectLoader*)loadObjectsAtResourcePath:(NSString *)resourcePath queryParams:(NSDictionary*)queryParams objectClass:(Class<RKObjectMappable>)objectClass delegate:(NSObject <RKObjectLoaderDelegate>*)delegate {
	NSString* resourcePathWithQuery = [self.client resourcePath:resourcePath withQueryParams:queryParams];
	RKObjectLoader* loader = [self objectLoaderWithResourcePath:resourcePathWithQuery delegate:delegate];
	loader.method = RKRequestMethodGET;
	loader.objectClass = objectClass;
	
	[loader send];
	
	return loader;
}

/////////////////////////////////////////////////////////////
// Object Instance Loaders

- (RKObjectLoader*)objectLoaderForObject:(NSObject<RKObjectMappable>*)object method:(RKRequestMethod)method delegate:(NSObject<RKObjectLoaderDelegate>*)delegate {
	// Get the serialization representation from the router
	NSString* resourcePath = [self.router pathForObject:object method:method];
	NSObject<RKRequestSerializable>* params = [self.router serializationForObject:object method:method];
	RKObjectLoader* loader = [self objectLoaderWithResourcePath:resourcePath delegate:delegate];
	
	loader.method = method;
	loader.params = params;
	loader.source = object;
<<<<<<< HEAD
	loader.managedObjectStore = self.objectStore;
=======
	loader.objectClass = [object class];
>>>>>>> d9748843
	
	return loader;
}

// TODO: Need to factor core data stuff out of here...
- (void)saveObjectStore {	
	NSError* error = [self.objectStore save];
	if (nil == error) {
		NSLog(@"[RestKit] RKModelManager: Error saving managed object context before PUT/POST/DELETE: error=%@ userInfo=%@", error, error.userInfo);
	}
}

- (RKObjectLoader*)getObject:(NSObject<RKObjectMappable>*)object delegate:(NSObject<RKObjectLoaderDelegate>*)delegate {
	RKObjectLoader* loader = [self objectLoaderForObject:object method:RKRequestMethodGET delegate:delegate];
	[loader send];
	return loader;
}

- (RKObjectLoader*)postObject:(NSObject<RKObjectMappable>*)object delegate:(NSObject<RKObjectLoaderDelegate>*)delegate {
	[self saveObjectStore];
	RKObjectLoader* loader = [self objectLoaderForObject:object method:RKRequestMethodPOST delegate:delegate];
	[loader send];
	return loader;
}

- (RKObjectLoader*)putObject:(NSObject<RKObjectMappable>*)object delegate:(NSObject<RKObjectLoaderDelegate>*)delegate {
	[self saveObjectStore];
	RKObjectLoader* loader = [self objectLoaderForObject:object method:RKRequestMethodPUT delegate:delegate];
	[loader send];
	return loader;
}

- (RKObjectLoader*)deleteObject:(NSObject<RKObjectMappable>*)object delegate:(NSObject<RKObjectLoaderDelegate>*)delegate {
	[self saveObjectStore];
	RKObjectLoader* loader = [self objectLoaderForObject:object method:RKRequestMethodDELETE delegate:delegate];
	[loader send];
	return loader;
}

@end<|MERGE_RESOLUTION|>--- conflicted
+++ resolved
@@ -166,11 +166,8 @@
 	loader.method = method;
 	loader.params = params;
 	loader.source = object;
-<<<<<<< HEAD
+	loader.objectClass = [object class];
 	loader.managedObjectStore = self.objectStore;
-=======
-	loader.objectClass = [object class];
->>>>>>> d9748843
 	
 	return loader;
 }
