//
//  RKHTTPUtilities.h
//  RestKit
//
//  Created by Blake Watters on 8/24/12.
//  Copyright (c) 2012 RestKit. All rights reserved.
//
//  Licensed under the Apache License, Version 2.0 (the "License");
//  you may not use this file except in compliance with the License.
//  You may obtain a copy of the License at
//
//  http://www.apache.org/licenses/LICENSE-2.0
//
//  Unless required by applicable law or agreed to in writing, software
//  distributed under the License is distributed on an "AS IS" BASIS,
//  WITHOUT WARRANTIES OR CONDITIONS OF ANY KIND, either express or implied.
//  See the License for the specific language governing permissions and
//  limitations under the License.
//

#import <Foundation/Foundation.h>

/**
 HTTP methods for requests
 */
typedef NS_OPTIONS(NSInteger, RKRequestMethod) {
<<<<<<< HEAD
    RKRequestMethodInvalid      = -1,
=======
>>>>>>> c73ac513
    RKRequestMethodGET          = 1 << 0,
    RKRequestMethodPOST         = 1 << 1,
    RKRequestMethodPUT          = 1 << 2,
    RKRequestMethodDELETE       = 1 << 3,
    RKRequestMethodHEAD         = 1 << 4,
    RKRequestMethodPATCH        = 1 << 5,
    RKRequestMethodOPTIONS      = 1 << 6,
    RKRequestMethodAny          = (RKRequestMethodGET |
                                   RKRequestMethodPOST |
                                   RKRequestMethodPUT |
                                   RKRequestMethodDELETE |
                                   RKRequestMethodHEAD |
                                   RKRequestMethodPATCH |
                                   RKRequestMethodOPTIONS)
<<<<<<< HEAD
};  // RKHTTPMethod? RKStringFromHTTPMethod... RKHTTPMethodFromString
=======
};

/**
 Returns YES if the given HTTP request method is an exact match of the RKRequestMethod enum, and NO if it's a bit mask combination.
 */
BOOL RKIsSpecificRequestMethod(RKRequestMethod method);
>>>>>>> c73ac513

/**
 Returns the corresponding string for value for a given HTTP request method.
 
 For example, given `RKRequestMethodGET` would return `@"GET"`.
 
 @param method The request method to return the corresponding string value for. The given request method must be specific.
 */
NSString *RKStringFromRequestMethod(RKRequestMethod method);

/**
 Returns the corresponding request method value for a given string.
 
 For example, given `@"PUT"` would return `@"RKRequestMethodPUT"`
 */
RKRequestMethod RKRequestMethodFromString(NSString *);

/**
 The HTTP status code classes

 See http://tools.ietf.org/html/rfc2616#section-10
 */
enum {
    RKStatusCodeClassInformational  = 100,
    RKStatusCodeClassSuccessful     = 200,
    RKStatusCodeClassRedirection    = 300,
    RKStatusCodeClassClientError    = 400,
    RKStatusCodeClassServerError    = 500
};
typedef NSUInteger RKStatusCodeClass;

/**
 Creates a new range covering the status codes in the given class.

 @param statusCodeClass The status code class to create a range covering.
 @return A new range covering the status codes in the given class.
 */
NSRange RKStatusCodeRangeForClass(RKStatusCodeClass statusCodeClass);

/**
 Creates a new index set covering the status codes in the given class.

 @param statusCodeClass The status code class to create an index set covering.
 @return A new index set covering the status codes in the given class.
 */
NSIndexSet *RKStatusCodeIndexSetForClass(RKStatusCodeClass statusCodeClass);

/**
 Creates and returns a new index set including all HTTP response status codes that are cacheable.

 @return A new index set containing all cacheable status codes.
 */
NSIndexSet *RKCacheableStatusCodes(void);

/**
 Returns string representation of a given HTTP status code.
 
 The list of supported status codes was built from http://en.wikipedia.org/wiki/List_of_HTTP_status_codes
 
 @param statusCode The HTTP status code to return a string from.
 @return A string representation of the given status code.
 */
NSString *RKStringFromStatusCode(NSInteger statusCode);

/**
 Parse HTTP Date: http://www.w3.org/Protocols/rfc2616/rfc2616-sec3.html#sec3.3.1
 */
NSDate *RKDateFromHTTPDateString(NSString *);

/**
 Returns the cache expiration data from a dictionary of HTTP response headers as appropriate for the given status code. If the status code is not cachable, `nil` is returned.
 
 @param headers The HTTP response headers from which to extract the cache expiration date.
 @param statusCode The HTTP response status code of the response.
 @return The expiration date as specified by the cache headers or `nil` if none was found.
 */
NSDate *RKHTTPCacheExpirationDateFromHeadersWithStatusCode(NSDictionary *headers, NSInteger statusCode);

/**
 Returns a Boolean value that indicates if a given URL is relative to another URL.

 This method does not rely on the `baseURL` method of `NSURL` as it only indicates a relationship between the initialization of two URL objects. The relativity of the given URL is assessed by evaluating a prefix match of the URL's absolute string value with the absolute string value of the potential base URL.

 @param URL The URL to assess the relativity of.
 @param baseURL The base URL to determine if the given URL is relative to.
 @return `YES` is URL is relative to the base URL, else `NO`.
 */
BOOL RKURLIsRelativeToURL(NSURL *URL, NSURL *baseURL);

/**
 Returns a string object containing the relative path and query string of a given URL object and a base URL that the given URL is relative to.

 If the given URL is found not to be relative to the baseURL, `nil` is returned.

 @param URL The URL to retrieve the relative path and query string of.
 @param baseURL The base URL to be omitted from the returned path and query string.
 @return A string containing the relative path and query parameters.
 */
NSString *RKPathAndQueryStringFromURLRelativeToURL(NSURL *URL, NSURL *baseURL);<|MERGE_RESOLUTION|>--- conflicted
+++ resolved
@@ -24,10 +24,6 @@
  HTTP methods for requests
  */
 typedef NS_OPTIONS(NSInteger, RKRequestMethod) {
-<<<<<<< HEAD
-    RKRequestMethodInvalid      = -1,
-=======
->>>>>>> c73ac513
     RKRequestMethodGET          = 1 << 0,
     RKRequestMethodPOST         = 1 << 1,
     RKRequestMethodPUT          = 1 << 2,
@@ -42,16 +38,12 @@
                                    RKRequestMethodHEAD |
                                    RKRequestMethodPATCH |
                                    RKRequestMethodOPTIONS)
-<<<<<<< HEAD
-};  // RKHTTPMethod? RKStringFromHTTPMethod... RKHTTPMethodFromString
-=======
 };
 
 /**
  Returns YES if the given HTTP request method is an exact match of the RKRequestMethod enum, and NO if it's a bit mask combination.
  */
 BOOL RKIsSpecificRequestMethod(RKRequestMethod method);
->>>>>>> c73ac513
 
 /**
  Returns the corresponding string for value for a given HTTP request method.
