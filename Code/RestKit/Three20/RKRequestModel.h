//
//  RKRequestModel.h
//  RestKit
//
//  Created by Jeff Arena on 4/26/10.
//  Copyright 2010 RestKit. All rights reserved.
//

#import <RestKit/RestKit.h>

/**
 * Lifecycle events for RKRequestModel
 *
 * Modeled off of RKRequestDelegate (and therefore TTURLRequest)
 */
@protocol RKRequestModelDelegate 
@optional
- (void)rkModelDidStartLoad;
- (void)rkModelDidFinishLoad;
- (void)rkModelDidFailLoadWithError:(NSError*)error;
- (void)rkModelDidCancelLoad;
- (void)rkModelDidLoad;
@end

/**
 * Generic class for loading a remote model using a RestKit request
 */
<<<<<<< HEAD
@interface RKRequestModel : NSObject <RKResourceLoaderDelegate, RKRequestDelegate> {
=======
@interface RKRequestModel : NSObject <RKObjectLoaderDelegate, RKRequestDelegate> {
>>>>>>> bd3cbec5
	NSArray *_objects;
	BOOL _loaded;
	
	NSString* _resourcePath;
	NSDictionary* _params;
	RKRequest* _loadingRequest;
	RKRequestMethod _method;
	id _delegate;
	
	NSFetchRequest* _fetchRequest;
	NSTimeInterval _refreshRate;
}

/**
 * Domain objects loaded via this model
 */
@property (nonatomic, readonly) NSArray *objects;

@property (readonly) BOOL loaded;

@property (nonatomic, readonly) NSString* resourcePath;

/**
 * Any parameters POSTed with the request
 */
@property (nonatomic, readonly) NSDictionary* params;

@property (nonatomic, readonly) RKRequest* loadingRequest;

/**
 * The HTTP method to load the models with. Defaults to RKRequestMethodGET
 */
@property (nonatomic, assign) RKRequestMethod method;

@property (nonatomic, retain) NSFetchRequest* fetchRequest;

@property (assign) NSTimeInterval refreshRate;


/**
 * Init methods and class methods for creating new models
 */
+ (id)modelWithResourcePath:(NSString*)resourcePath delegate:(id)delegate;
+ (id)modelWithResourcePath:(NSString*)resourcePath params:(NSDictionary*)params delegate:(id)delegate;
- (id)initWithResourcePath:(NSString*)resourcePath delegate:(id)delegate;
- (id)initWithResourcePath:(NSString*)resourcePath params:(NSDictionary*)params delegate:(id)delegate;

/**
 * Clear the last loaded time for the model
 */
- (void)clearLoadedTime;

/*
 * Save the last loaded time for the model
 */
- (void)saveLoadedTime;

/**
 * Get the last loaded time for the model
 */
- (NSDate*)loadedTime;

/**
 * Invoked after a remote request has completed and model objects have been
 * built from the response. Subclasses must invoke super to complete the load operation
 */
- (void)modelsDidLoad:(NSArray*)models;

- (void)reset;

- (void)load;

@end<|MERGE_RESOLUTION|>--- conflicted
+++ resolved
@@ -25,11 +25,7 @@
 /**
  * Generic class for loading a remote model using a RestKit request
  */
-<<<<<<< HEAD
-@interface RKRequestModel : NSObject <RKResourceLoaderDelegate, RKRequestDelegate> {
-=======
 @interface RKRequestModel : NSObject <RKObjectLoaderDelegate, RKRequestDelegate> {
->>>>>>> bd3cbec5
 	NSArray *_objects;
 	BOOL _loaded;
 	
