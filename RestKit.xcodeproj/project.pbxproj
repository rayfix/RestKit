// !$*UTF8*$!
{
	archiveVersion = 1;
	classes = {
	};
	objectVersion = 46;
	objects = {

/* Begin PBXAggregateTarget section */
		25956956126DF0A8004BAC4C /* RestKit */ = {
			isa = PBXAggregateTarget;
			buildConfigurationList = 2595697A126DF0E3004BAC4C /* Build configuration list for PBXAggregateTarget "RestKit" */;
			buildPhases = (
				25956979126DF0E3004BAC4C /* Copy Headers */,
				25956980126DF159004BAC4C /* Protect Copied Headers */,
				250F87BE13337518002F4590 /* Copy Headers to Legacy Location */,
			);
			dependencies = (
				2595695A126DF0B4004BAC4C /* PBXTargetDependency */,
				2595695C126DF0B4004BAC4C /* PBXTargetDependency */,
				2595695E126DF0B4004BAC4C /* PBXTargetDependency */,
				25956960126DF0B4004BAC4C /* PBXTargetDependency */,
				25956962126DF0B4004BAC4C /* PBXTargetDependency */,
				73057FDB1331ADE9001908EE /* PBXTargetDependency */,
				25956964126DF0B4004BAC4C /* PBXTargetDependency */,
			);
			name = RestKit;
			productName = RestKit;
		};
/* End PBXAggregateTarget section */

/* Begin PBXBuildFile section */
		251D14AC133597B800959061 /* RKManagedObjectLoader.h in Headers */ = {isa = PBXBuildFile; fileRef = 251D14AA133597B800959061 /* RKManagedObjectLoader.h */; };
		251D14AD133597B800959061 /* RKManagedObjectLoader.m in Sources */ = {isa = PBXBuildFile; fileRef = 251D14AB133597B800959061 /* RKManagedObjectLoader.m */; };
		2523363E11E7A1F00048F9B4 /* UIKit.framework in Frameworks */ = {isa = PBXBuildFile; fileRef = 3F6C3A9510FE7524008F47C5 /* UIKit.framework */; };
		2538C05C12A6C44A0006903C /* RKRequestQueue.h in Headers */ = {isa = PBXBuildFile; fileRef = 2538C05A12A6C44A0006903C /* RKRequestQueue.h */; settings = {ATTRIBUTES = (Public, ); }; };
		2538C05D12A6C44A0006903C /* RKRequestQueue.m in Sources */ = {isa = PBXBuildFile; fileRef = 2538C05B12A6C44A0006903C /* RKRequestQueue.m */; };
		253A08AF12551EA500976E89 /* Network.h in Headers */ = {isa = PBXBuildFile; fileRef = 253A08AE12551EA500976E89 /* Network.h */; settings = {ATTRIBUTES = (Public, ); }; };
		253A08CC125522CE00976E89 /* NSDictionary+RKRequestSerialization.h in Headers */ = {isa = PBXBuildFile; fileRef = 253A086612551D8D00976E89 /* NSDictionary+RKRequestSerialization.h */; settings = {ATTRIBUTES = (Public, ); }; };
		253A08CD125522D000976E89 /* NSDictionary+RKRequestSerialization.m in Sources */ = {isa = PBXBuildFile; fileRef = 253A086712551D8D00976E89 /* NSDictionary+RKRequestSerialization.m */; };
		253A08CE125522D100976E89 /* NSObject+RKJSONSerialization.m in Sources */ = {isa = PBXBuildFile; fileRef = 253A086812551D8D00976E89 /* NSObject+RKJSONSerialization.m */; };
		253A08CF125522D200976E89 /* RKClient.h in Headers */ = {isa = PBXBuildFile; fileRef = 253A086912551D8D00976E89 /* RKClient.h */; settings = {ATTRIBUTES = (Public, ); }; };
		253A08D0125522D200976E89 /* RKClient.m in Sources */ = {isa = PBXBuildFile; fileRef = 253A086A12551D8D00976E89 /* RKClient.m */; };
		253A08D1125522D300976E89 /* RKJSONSerialization.h in Headers */ = {isa = PBXBuildFile; fileRef = 253A086B12551D8D00976E89 /* RKJSONSerialization.h */; settings = {ATTRIBUTES = (Public, ); }; };
		253A08D2125522D400976E89 /* RKJSONSerialization.m in Sources */ = {isa = PBXBuildFile; fileRef = 253A086C12551D8D00976E89 /* RKJSONSerialization.m */; };
		253A08D3125522D400976E89 /* RKNotifications.h in Headers */ = {isa = PBXBuildFile; fileRef = 253A086D12551D8D00976E89 /* RKNotifications.h */; settings = {ATTRIBUTES = (Public, ); }; };
		253A08D4125522D500976E89 /* RKNotifications.m in Sources */ = {isa = PBXBuildFile; fileRef = 253A086E12551D8D00976E89 /* RKNotifications.m */; };
		253A08D5125522D600976E89 /* RKParams.h in Headers */ = {isa = PBXBuildFile; fileRef = 253A086F12551D8D00976E89 /* RKParams.h */; settings = {ATTRIBUTES = (Public, ); }; };
		253A08D6125522D700976E89 /* RKParams.m in Sources */ = {isa = PBXBuildFile; fileRef = 253A087012551D8D00976E89 /* RKParams.m */; };
		253A08D7125522D800976E89 /* RKParamsAttachment.h in Headers */ = {isa = PBXBuildFile; fileRef = 253A087112551D8D00976E89 /* RKParamsAttachment.h */; settings = {ATTRIBUTES = (Public, ); }; };
		253A08D8125522D900976E89 /* RKParamsAttachment.m in Sources */ = {isa = PBXBuildFile; fileRef = 253A087212551D8D00976E89 /* RKParamsAttachment.m */; };
		253A08DD125522E100976E89 /* RKRequest.h in Headers */ = {isa = PBXBuildFile; fileRef = 253A087712551D8D00976E89 /* RKRequest.h */; settings = {ATTRIBUTES = (Public, ); }; };
		253A08DE125522E200976E89 /* RKRequest.m in Sources */ = {isa = PBXBuildFile; fileRef = 253A087812551D8D00976E89 /* RKRequest.m */; };
		253A08DF125522E300976E89 /* RKRequestSerializable.h in Headers */ = {isa = PBXBuildFile; fileRef = 253A087912551D8D00976E89 /* RKRequestSerializable.h */; settings = {ATTRIBUTES = (Public, ); }; };
		253A08E0125522E300976E89 /* RKResponse.h in Headers */ = {isa = PBXBuildFile; fileRef = 253A087A12551D8D00976E89 /* RKResponse.h */; settings = {ATTRIBUTES = (Public, ); }; };
		253A08E1125522E400976E89 /* RKResponse.m in Sources */ = {isa = PBXBuildFile; fileRef = 253A087B12551D8D00976E89 /* RKResponse.m */; };
		253A08F81255246300976E89 /* RKObject.h in Headers */ = {isa = PBXBuildFile; fileRef = 253A087D12551D8D00976E89 /* RKObject.h */; settings = {ATTRIBUTES = (Public, ); }; };
		253A08F91255246400976E89 /* RKObject.m in Sources */ = {isa = PBXBuildFile; fileRef = 253A087E12551D8D00976E89 /* RKObject.m */; };
		253A08FA1255246400976E89 /* RKObjectLoader.h in Headers */ = {isa = PBXBuildFile; fileRef = 253A087F12551D8D00976E89 /* RKObjectLoader.h */; settings = {ATTRIBUTES = (Public, ); }; };
		253A08FB1255246500976E89 /* RKObjectLoader.m in Sources */ = {isa = PBXBuildFile; fileRef = 253A088012551D8D00976E89 /* RKObjectLoader.m */; };
		253A08FC1255246500976E89 /* RKObjectManager.h in Headers */ = {isa = PBXBuildFile; fileRef = 253A088112551D8D00976E89 /* RKObjectManager.h */; settings = {ATTRIBUTES = (Public, ); }; };
		253A08FD1255246600976E89 /* RKObjectManager.m in Sources */ = {isa = PBXBuildFile; fileRef = 253A088212551D8D00976E89 /* RKObjectManager.m */; };
		253A08FE1255246600976E89 /* RKObjectMappable.h in Headers */ = {isa = PBXBuildFile; fileRef = 253A088312551D8D00976E89 /* RKObjectMappable.h */; settings = {ATTRIBUTES = (Public, ); }; };
		253A08FF1255246800976E89 /* RKObjectMapper.h in Headers */ = {isa = PBXBuildFile; fileRef = 253A088412551D8D00976E89 /* RKObjectMapper.h */; settings = {ATTRIBUTES = (Public, ); }; };
		253A09001255246800976E89 /* RKObjectMapper.m in Sources */ = {isa = PBXBuildFile; fileRef = 253A088512551D8D00976E89 /* RKObjectMapper.m */; };
		253A09011255246900976E89 /* RKObjectPropertyInspector.m in Sources */ = {isa = PBXBuildFile; fileRef = 253A088712551D8D00976E89 /* RKObjectPropertyInspector.m */; };
		253A09021255246A00976E89 /* RKObjectPropertyInspector.h in Headers */ = {isa = PBXBuildFile; fileRef = 253A088612551D8D00976E89 /* RKObjectPropertyInspector.h */; settings = {ATTRIBUTES = (Public, ); }; };
		253A09051255246C00976E89 /* RKRouter.h in Headers */ = {isa = PBXBuildFile; fileRef = 253A088A12551D8D00976E89 /* RKRouter.h */; settings = {ATTRIBUTES = (Public, ); }; };
		253A09161255250A00976E89 /* Errors.h in Headers */ = {isa = PBXBuildFile; fileRef = 253A089412551D8D00976E89 /* Errors.h */; settings = {ATTRIBUTES = (Public, ); }; };
		253A09171255250B00976E89 /* Errors.m in Sources */ = {isa = PBXBuildFile; fileRef = 253A089512551D8D00976E89 /* Errors.m */; };
		253A09181255250B00976E89 /* NSDictionary+RKAdditions.h in Headers */ = {isa = PBXBuildFile; fileRef = 253A089612551D8D00976E89 /* NSDictionary+RKAdditions.h */; settings = {ATTRIBUTES = (Public, ); }; };
		253A09191255250C00976E89 /* NSDictionary+RKAdditions.m in Sources */ = {isa = PBXBuildFile; fileRef = 253A089712551D8D00976E89 /* NSDictionary+RKAdditions.m */; };
		253A091A1255250E00976E89 /* NSObject+RKJSONSerialization.h in Headers */ = {isa = PBXBuildFile; fileRef = 253A089812551D8D00976E89 /* NSObject+RKJSONSerialization.h */; settings = {ATTRIBUTES = (Public, ); }; };
		253A091B1255250E00976E89 /* NSString+InflectionSupport.h in Headers */ = {isa = PBXBuildFile; fileRef = 253A089912551D8D00976E89 /* NSString+InflectionSupport.h */; settings = {ATTRIBUTES = (Public, ); }; };
		253A091C1255250F00976E89 /* NSString+InflectionSupport.m in Sources */ = {isa = PBXBuildFile; fileRef = 253A089A12551D8D00976E89 /* NSString+InflectionSupport.m */; };
		253A091D1255251600976E89 /* RKJSONParser.h in Headers */ = {isa = PBXBuildFile; fileRef = 253A08B81255212300976E89 /* RKJSONParser.h */; settings = {ATTRIBUTES = (Public, ); }; };
		253A091E1255251800976E89 /* RKSearchEngine.h in Headers */ = {isa = PBXBuildFile; fileRef = 253A089C12551D8D00976E89 /* RKSearchEngine.h */; settings = {ATTRIBUTES = (Public, ); }; };
		253A091F1255251900976E89 /* RKSearchEngine.m in Sources */ = {isa = PBXBuildFile; fileRef = 253A089D12551D8D00976E89 /* RKSearchEngine.m */; };
		253A09241255258400976E89 /* RKManagedObject.h in Headers */ = {isa = PBXBuildFile; fileRef = 253A086112551D8D00976E89 /* RKManagedObject.h */; settings = {ATTRIBUTES = (Public, ); }; };
		253A09251255258500976E89 /* RKManagedObject.m in Sources */ = {isa = PBXBuildFile; fileRef = 253A086212551D8D00976E89 /* RKManagedObject.m */; };
		253A09261255258500976E89 /* RKManagedObjectStore.h in Headers */ = {isa = PBXBuildFile; fileRef = 253A086312551D8D00976E89 /* RKManagedObjectStore.h */; settings = {ATTRIBUTES = (Public, ); }; };
		253A09271255258600976E89 /* RKManagedObjectStore.m in Sources */ = {isa = PBXBuildFile; fileRef = 253A086412551D8D00976E89 /* RKManagedObjectStore.m */; };
		253A092D125525EE00976E89 /* Three20.h in Headers */ = {isa = PBXBuildFile; fileRef = 253A08A512551D8D00976E89 /* Three20.h */; settings = {ATTRIBUTES = (Public, ); }; };
		253A092E125525EF00976E89 /* RKRequestTTModel.m in Sources */ = {isa = PBXBuildFile; fileRef = 253A08A412551D8D00976E89 /* RKRequestTTModel.m */; };
		253A092F125525F000976E89 /* RKRequestTTModel.h in Headers */ = {isa = PBXBuildFile; fileRef = 253A08A312551D8D00976E89 /* RKRequestTTModel.h */; settings = {ATTRIBUTES = (Public, ); }; };
		253A0932125525F100976E89 /* RKRequestFilterableTTModel.m in Sources */ = {isa = PBXBuildFile; fileRef = 253A08A012551D8D00976E89 /* RKRequestFilterableTTModel.m */; };
		253A0933125525F100976E89 /* RKRequestFilterableTTModel.h in Headers */ = {isa = PBXBuildFile; fileRef = 253A089F12551D8D00976E89 /* RKRequestFilterableTTModel.h */; settings = {ATTRIBUTES = (Public, ); }; };
		253A09E612552B5300976E89 /* ObjectMapping.h in Headers */ = {isa = PBXBuildFile; fileRef = 253A09E512552B5300976E89 /* ObjectMapping.h */; settings = {ATTRIBUTES = (Public, ); }; };
		253A09F612552BDC00976E89 /* Support.h in Headers */ = {isa = PBXBuildFile; fileRef = 253A09F512552BDC00976E89 /* Support.h */; settings = {ATTRIBUTES = (Public, ); }; };
		253E1B1112E9450700F3E4B0 /* RKObjectMappable.m in Sources */ = {isa = PBXBuildFile; fileRef = 253E1B1012E9450700F3E4B0 /* RKObjectMappable.m */; };
		25431EBB1255640800A315CF /* CoreData.h in Headers */ = {isa = PBXBuildFile; fileRef = 25431EBA1255640800A315CF /* CoreData.h */; settings = {ATTRIBUTES = (Public, ); }; };
		2543201C1256179900A315CF /* RKManagedObjectSeeder.h in Headers */ = {isa = PBXBuildFile; fileRef = 253A088812551D8D00976E89 /* RKManagedObjectSeeder.h */; settings = {ATTRIBUTES = (Public, ); }; };
		2543201D1256179900A315CF /* RKManagedObjectSeeder.m in Sources */ = {isa = PBXBuildFile; fileRef = 253A088912551D8D00976E89 /* RKManagedObjectSeeder.m */; };
		25432041125618F000A315CF /* RKParser.h in Headers */ = {isa = PBXBuildFile; fileRef = 25432040125618F000A315CF /* RKParser.h */; settings = {ATTRIBUTES = (Public, ); }; };
		25432064125632A300A315CF /* RKJSONParser+YAJL.m in Sources */ = {isa = PBXBuildFile; fileRef = 253A08B71255212300976E89 /* RKJSONParser+YAJL.m */; };
		25432065125632AA00A315CF /* RKJSONParser+SBJSON.m in Sources */ = {isa = PBXBuildFile; fileRef = 253A08B61255212300976E89 /* RKJSONParser+SBJSON.m */; };
		255DE05E10FFA05800A85891 /* RKHuman.m in Sources */ = {isa = PBXBuildFile; fileRef = 255DE05D10FFA05800A85891 /* RKHuman.m */; };
		255DE0E210FFABA500A85891 /* CoreData.framework in Frameworks */ = {isa = PBXBuildFile; fileRef = 255DE0E110FFABA500A85891 /* CoreData.framework */; };
		255DE0F410FFAC0A00A85891 /* SystemConfiguration.framework in Frameworks */ = {isa = PBXBuildFile; fileRef = 255DE0F310FFAC0A00A85891 /* SystemConfiguration.framework */; };
		256FD523112C6A340077F340 /* Data Model.xcdatamodel in Sources */ = {isa = PBXBuildFile; fileRef = 256FD522112C6A340077F340 /* Data Model.xcdatamodel */; };
		256FD651112C7B780077F340 /* RKMappableObject.m in Sources */ = {isa = PBXBuildFile; fileRef = 256FD64F112C7B780077F340 /* RKMappableObject.m */; };
		256FD652112C7B780077F340 /* RKMappableAssociation.m in Sources */ = {isa = PBXBuildFile; fileRef = 256FD650112C7B780077F340 /* RKMappableAssociation.m */; };
		256FDE55112DB0B90077F340 /* RKObjectMapperSpecModel.m in Sources */ = {isa = PBXBuildFile; fileRef = 256FDE54112DB0B90077F340 /* RKObjectMapperSpecModel.m */; };
		257FF0C2126F441700424BC0 /* RestKit.h in Copy Headers */ = {isa = PBXBuildFile; fileRef = 253A089212551D8D00976E89 /* RestKit.h */; };
		2590E67F125235C200531FA8 /* JSON.h in Headers */ = {isa = PBXBuildFile; fileRef = 2590E674125235C200531FA8 /* JSON.h */; settings = {ATTRIBUTES = (Public, ); }; };
		2590E680125235C200531FA8 /* NSObject+SBJSON.h in Headers */ = {isa = PBXBuildFile; fileRef = 2590E675125235C200531FA8 /* NSObject+SBJSON.h */; settings = {ATTRIBUTES = (Public, ); }; };
		2590E681125235C200531FA8 /* NSObject+SBJSON.m in Sources */ = {isa = PBXBuildFile; fileRef = 2590E676125235C200531FA8 /* NSObject+SBJSON.m */; };
		2590E682125235C200531FA8 /* NSString+SBJSON.h in Headers */ = {isa = PBXBuildFile; fileRef = 2590E677125235C200531FA8 /* NSString+SBJSON.h */; settings = {ATTRIBUTES = (Public, ); }; };
		2590E683125235C200531FA8 /* NSString+SBJSON.m in Sources */ = {isa = PBXBuildFile; fileRef = 2590E678125235C200531FA8 /* NSString+SBJSON.m */; };
		2590E684125235C200531FA8 /* SBJsonBase.h in Headers */ = {isa = PBXBuildFile; fileRef = 2590E679125235C200531FA8 /* SBJsonBase.h */; settings = {ATTRIBUTES = (Public, ); }; };
		2590E685125235C200531FA8 /* SBJsonBase.m in Sources */ = {isa = PBXBuildFile; fileRef = 2590E67A125235C200531FA8 /* SBJsonBase.m */; };
		2590E686125235C200531FA8 /* SBJsonParser.h in Headers */ = {isa = PBXBuildFile; fileRef = 2590E67B125235C200531FA8 /* SBJsonParser.h */; settings = {ATTRIBUTES = (Public, ); }; };
		2590E687125235C200531FA8 /* SBJsonParser.m in Sources */ = {isa = PBXBuildFile; fileRef = 2590E67C125235C200531FA8 /* SBJsonParser.m */; };
		2590E688125235C200531FA8 /* SBJsonWriter.h in Headers */ = {isa = PBXBuildFile; fileRef = 2590E67D125235C200531FA8 /* SBJsonWriter.h */; settings = {ATTRIBUTES = (Public, ); }; };
		2590E689125235C200531FA8 /* SBJsonWriter.m in Sources */ = {isa = PBXBuildFile; fileRef = 2590E67E125235C200531FA8 /* SBJsonWriter.m */; };
		2590E7231252372800531FA8 /* NSBundle+YAJL.h in Headers */ = {isa = PBXBuildFile; fileRef = 2590E69B1252372800531FA8 /* NSBundle+YAJL.h */; settings = {ATTRIBUTES = (Public, ); }; };
		2590E7241252372800531FA8 /* NSBundle+YAJL.m in Sources */ = {isa = PBXBuildFile; fileRef = 2590E69C1252372800531FA8 /* NSBundle+YAJL.m */; };
		2590E7251252372800531FA8 /* NSObject+YAJL.h in Headers */ = {isa = PBXBuildFile; fileRef = 2590E69D1252372800531FA8 /* NSObject+YAJL.h */; settings = {ATTRIBUTES = (Public, ); }; };
		2590E7261252372800531FA8 /* NSObject+YAJL.m in Sources */ = {isa = PBXBuildFile; fileRef = 2590E69E1252372800531FA8 /* NSObject+YAJL.m */; };
		2590E7281252372800531FA8 /* yajl_common.h in Headers */ = {isa = PBXBuildFile; fileRef = 2590E6AC1252372800531FA8 /* yajl_common.h */; settings = {ATTRIBUTES = (Public, ); }; };
		2590E7291252372800531FA8 /* yajl_gen.h in Headers */ = {isa = PBXBuildFile; fileRef = 2590E6AD1252372800531FA8 /* yajl_gen.h */; settings = {ATTRIBUTES = (Public, ); }; };
		2590E72A1252372800531FA8 /* yajl_parse.h in Headers */ = {isa = PBXBuildFile; fileRef = 2590E6AE1252372800531FA8 /* yajl_parse.h */; settings = {ATTRIBUTES = (Public, ); }; };
		2590E72B1252372800531FA8 /* yajl.c in Sources */ = {isa = PBXBuildFile; fileRef = 2590E6B11252372800531FA8 /* yajl.c */; };
		2590E72C1252372800531FA8 /* yajl_alloc.c in Sources */ = {isa = PBXBuildFile; fileRef = 2590E6B31252372800531FA8 /* yajl_alloc.c */; };
		2590E72D1252372800531FA8 /* yajl_alloc.h in Headers */ = {isa = PBXBuildFile; fileRef = 2590E6B41252372800531FA8 /* yajl_alloc.h */; settings = {ATTRIBUTES = (Public, ); }; };
		2590E72E1252372800531FA8 /* yajl_buf.c in Sources */ = {isa = PBXBuildFile; fileRef = 2590E6B51252372800531FA8 /* yajl_buf.c */; };
		2590E72F1252372800531FA8 /* yajl_buf.h in Headers */ = {isa = PBXBuildFile; fileRef = 2590E6B61252372800531FA8 /* yajl_buf.h */; settings = {ATTRIBUTES = (Public, ); }; };
		2590E7301252372800531FA8 /* yajl_bytestack.h in Headers */ = {isa = PBXBuildFile; fileRef = 2590E6B71252372800531FA8 /* yajl_bytestack.h */; settings = {ATTRIBUTES = (Public, ); }; };
		2590E7311252372800531FA8 /* yajl_encode.c in Sources */ = {isa = PBXBuildFile; fileRef = 2590E6B81252372800531FA8 /* yajl_encode.c */; };
		2590E7321252372800531FA8 /* yajl_encode.h in Headers */ = {isa = PBXBuildFile; fileRef = 2590E6B91252372800531FA8 /* yajl_encode.h */; settings = {ATTRIBUTES = (Public, ); }; };
		2590E7331252372800531FA8 /* yajl_gen.c in Sources */ = {isa = PBXBuildFile; fileRef = 2590E6BA1252372800531FA8 /* yajl_gen.c */; };
		2590E7341252372800531FA8 /* yajl_lex.c in Sources */ = {isa = PBXBuildFile; fileRef = 2590E6BB1252372800531FA8 /* yajl_lex.c */; };
		2590E7351252372800531FA8 /* yajl_lex.h in Headers */ = {isa = PBXBuildFile; fileRef = 2590E6BC1252372800531FA8 /* yajl_lex.h */; settings = {ATTRIBUTES = (Public, ); }; };
		2590E7361252372800531FA8 /* yajl_parser.c in Sources */ = {isa = PBXBuildFile; fileRef = 2590E6BD1252372800531FA8 /* yajl_parser.c */; };
		2590E7371252372800531FA8 /* yajl_parser.h in Headers */ = {isa = PBXBuildFile; fileRef = 2590E6BE1252372800531FA8 /* yajl_parser.h */; settings = {ATTRIBUTES = (Public, ); }; };
		2590E73A1252372800531FA8 /* YAJL.h in Headers */ = {isa = PBXBuildFile; fileRef = 2590E71B1252372800531FA8 /* YAJL.h */; settings = {ATTRIBUTES = (Public, ); }; };
		2590E73B1252372800531FA8 /* YAJLDocument.h in Headers */ = {isa = PBXBuildFile; fileRef = 2590E71C1252372800531FA8 /* YAJLDocument.h */; settings = {ATTRIBUTES = (Public, ); }; };
		2590E73C1252372800531FA8 /* YAJLDocument.m in Sources */ = {isa = PBXBuildFile; fileRef = 2590E71D1252372800531FA8 /* YAJLDocument.m */; };
		2590E73D1252372800531FA8 /* YAJLGen.h in Headers */ = {isa = PBXBuildFile; fileRef = 2590E71E1252372800531FA8 /* YAJLGen.h */; settings = {ATTRIBUTES = (Public, ); }; };
		2590E73E1252372800531FA8 /* YAJLGen.m in Sources */ = {isa = PBXBuildFile; fileRef = 2590E71F1252372800531FA8 /* YAJLGen.m */; };
		2590E73F1252372800531FA8 /* YAJLIOS.h in Headers */ = {isa = PBXBuildFile; fileRef = 2590E7201252372800531FA8 /* YAJLIOS.h */; settings = {ATTRIBUTES = (Public, ); }; };
		2590E7401252372800531FA8 /* YAJLParser.h in Headers */ = {isa = PBXBuildFile; fileRef = 2590E7211252372800531FA8 /* YAJLParser.h */; settings = {ATTRIBUTES = (Public, ); }; };
		2590E7411252372800531FA8 /* YAJLParser.m in Sources */ = {isa = PBXBuildFile; fileRef = 2590E7221252372800531FA8 /* YAJLParser.m */; };
		2590E85F1252515400531FA8 /* GHNSBundle+Utils.h in Headers */ = {isa = PBXBuildFile; fileRef = 2590E85A1252515400531FA8 /* GHNSBundle+Utils.h */; settings = {ATTRIBUTES = (Public, ); }; };
		2590E8601252515400531FA8 /* GHNSBundle+Utils.m in Sources */ = {isa = PBXBuildFile; fileRef = 2590E85B1252515400531FA8 /* GHNSBundle+Utils.m */; };
		2590E8611252515400531FA8 /* GTMBase64.h in Headers */ = {isa = PBXBuildFile; fileRef = 2590E85D1252515400531FA8 /* GTMBase64.h */; settings = {ATTRIBUTES = (Public, ); }; };
		2590E8621252515400531FA8 /* GTMBase64.m in Sources */ = {isa = PBXBuildFile; fileRef = 2590E85E1252515400531FA8 /* GTMBase64.m */; };
		259562E4126D3B36004BAC4C /* RKDynamicRouter.h in Headers */ = {isa = PBXBuildFile; fileRef = 259562E2126D3B36004BAC4C /* RKDynamicRouter.h */; settings = {ATTRIBUTES = (Public, ); }; };
		259562E5126D3B36004BAC4C /* RKDynamicRouter.m in Sources */ = {isa = PBXBuildFile; fileRef = 259562E3126D3B36004BAC4C /* RKDynamicRouter.m */; };
		259562E8126D3B43004BAC4C /* RKRailsRouter.h in Headers */ = {isa = PBXBuildFile; fileRef = 259562E6126D3B43004BAC4C /* RKRailsRouter.h */; settings = {ATTRIBUTES = (Public, ); }; };
		259562E9126D3B43004BAC4C /* RKRailsRouter.m in Sources */ = {isa = PBXBuildFile; fileRef = 259562E7126D3B43004BAC4C /* RKRailsRouter.m */; };
		25956983126DF1AE004BAC4C /* libRestKitCoreData.a in Frameworks */ = {isa = PBXBuildFile; fileRef = 253A081412551D5300976E89 /* libRestKitCoreData.a */; };
		25956984126DF1AE004BAC4C /* libRestKitJSONParserYAJL.a in Frameworks */ = {isa = PBXBuildFile; fileRef = 2590E64F125231F600531FA8 /* libRestKitJSONParserYAJL.a */; };
		25956985126DF1AE004BAC4C /* libRestKitNetwork.a in Frameworks */ = {isa = PBXBuildFile; fileRef = 253A07FC1255161B00976E89 /* libRestKitNetwork.a */; };
		25956986126DF1AE004BAC4C /* libRestKitObjectMapping.a in Frameworks */ = {isa = PBXBuildFile; fileRef = 253A08031255162C00976E89 /* libRestKitObjectMapping.a */; };
		25956987126DF1AE004BAC4C /* libRestKitSupport.a in Frameworks */ = {isa = PBXBuildFile; fileRef = 253A080C12551D3000976E89 /* libRestKitSupport.a */; };
		259D511C1328547000897272 /* RKManagedObjectSpec.m in Sources */ = {isa = PBXBuildFile; fileRef = 259D510E1328547000897272 /* RKManagedObjectSpec.m */; };
		259D511D1328547000897272 /* RKClientSpec.m in Sources */ = {isa = PBXBuildFile; fileRef = 259D51101328547000897272 /* RKClientSpec.m */; };
		259D511E1328547000897272 /* RKParamsAttachmentSpec.m in Sources */ = {isa = PBXBuildFile; fileRef = 259D51111328547000897272 /* RKParamsAttachmentSpec.m */; };
		259D511F1328547000897272 /* RKRequestSpec.m in Sources */ = {isa = PBXBuildFile; fileRef = 259D51121328547000897272 /* RKRequestSpec.m */; };
		259D51201328547000897272 /* RKResponseSpec.m in Sources */ = {isa = PBXBuildFile; fileRef = 259D51131328547000897272 /* RKResponseSpec.m */; };
		259D51211328547000897272 /* RKDynamicRouterSpec.m in Sources */ = {isa = PBXBuildFile; fileRef = 259D51151328547000897272 /* RKDynamicRouterSpec.m */; };
		259D51221328547000897272 /* RKObjectMapperSpec.m in Sources */ = {isa = PBXBuildFile; fileRef = 259D51161328547000897272 /* RKObjectMapperSpec.m */; };
		259D51231328547000897272 /* RKObjectManagerSpec.m in Sources */ = {isa = PBXBuildFile; fileRef = 259D51171328547000897272 /* RKObjectManagerSpec.m */; };
		259D51241328547000897272 /* RKObjectSpec.m in Sources */ = {isa = PBXBuildFile; fileRef = 259D51181328547000897272 /* RKObjectSpec.m */; };
		259D51251328547000897272 /* RKRailsRouterSpec.m in Sources */ = {isa = PBXBuildFile; fileRef = 259D51191328547000897272 /* RKRailsRouterSpec.m */; };
		259D51261328547000897272 /* NSDictionary+RKRequestSerializationSpec.m in Sources */ = {isa = PBXBuildFile; fileRef = 259D511B1328547000897272 /* NSDictionary+RKRequestSerializationSpec.m */; };
		259D53B6132854A900897272 /* main.m in Sources */ = {isa = PBXBuildFile; fileRef = 259D5128132854A700897272 /* main.m */; };
		259D53B7132854A900897272 /* libOCMock.a in Frameworks */ = {isa = PBXBuildFile; fileRef = 259D5132132854A700897272 /* libOCMock.a */; };
		259D53B8132854A900897272 /* RKSpecResponseLoader.m in Sources */ = {isa = PBXBuildFile; fileRef = 259D5135132854A700897272 /* RKSpecResponseLoader.m */; };
		259D5535132854A900897272 /* UISpec+UISpecRunner.m in Sources */ = {isa = PBXBuildFile; fileRef = 259D53A2132854A800897272 /* UISpec+UISpecRunner.m */; };
		259D5558132856D800897272 /* libUISpec.a in Frameworks */ = {isa = PBXBuildFile; fileRef = 259D5557132856D700897272 /* libUISpec.a */; };
		3F032A7910FFB89100F35142 /* RKCat.m in Sources */ = {isa = PBXBuildFile; fileRef = 3F032A7810FFB89100F35142 /* RKCat.m */; };
		3F032AA810FFBBCD00F35142 /* RKHouse.m in Sources */ = {isa = PBXBuildFile; fileRef = 3F032AA710FFBBCD00F35142 /* RKHouse.m */; };
		3F032AAB10FFBC1F00F35142 /* RKResident.m in Sources */ = {isa = PBXBuildFile; fileRef = 3F032AAA10FFBC1F00F35142 /* RKResident.m */; };
		3F1912A712DF6B4800C077AD /* CFNetwork.framework in Frameworks */ = {isa = PBXBuildFile; fileRef = 3F19129712DF6B4800C077AD /* CFNetwork.framework */; };
		3F1912AF12DF6B6200C077AD /* MobileCoreServices.framework in Frameworks */ = {isa = PBXBuildFile; fileRef = 25E075981279D9AB00B22EC9 /* MobileCoreServices.framework */; };
		3F6C3A2E10FE749C008F47C5 /* Foundation.framework in Frameworks */ = {isa = PBXBuildFile; fileRef = 3F6C3A2D10FE749C008F47C5 /* Foundation.framework */; };
		3F6C3A9610FE7524008F47C5 /* UIKit.framework in Frameworks */ = {isa = PBXBuildFile; fileRef = 3F6C3A9510FE7524008F47C5 /* UIKit.framework */; };
		73057FD61331AD5E001908EE /* JSONKit.h in Headers */ = {isa = PBXBuildFile; fileRef = 73057FC71331AA3D001908EE /* JSONKit.h */; settings = {ATTRIBUTES = (Public, ); }; };
		73057FD71331AD67001908EE /* JSONKit.m in Sources */ = {isa = PBXBuildFile; fileRef = 73057FC81331AA3D001908EE /* JSONKit.m */; };
		73057FD91331AD99001908EE /* RKJSONParser+JSONKit.m in Sources */ = {isa = PBXBuildFile; fileRef = 73057FC41331A8F6001908EE /* RKJSONParser+JSONKit.m */; };
		7377FBE21268E96300868752 /* RKManagedObjectCache.h in Headers */ = {isa = PBXBuildFile; fileRef = 7377FBE11268E96300868752 /* RKManagedObjectCache.h */; settings = {ATTRIBUTES = (Public, ); }; };
		73C89EF212A5BB9A000FE600 /* RKReachabilityObserver.h in Headers */ = {isa = PBXBuildFile; fileRef = 73C89EEF12A5BB9A000FE600 /* RKReachabilityObserver.h */; settings = {ATTRIBUTES = (Public, ); }; };
		73C89EF312A5BB9A000FE600 /* RKReachabilityObserver.m in Sources */ = {isa = PBXBuildFile; fileRef = 73C89EF012A5BB9A000FE600 /* RKReachabilityObserver.m */; };
		73FE56C7126CB91600E0F30B /* RKURL.h in Headers */ = {isa = PBXBuildFile; fileRef = 73FE56C4126CB91600E0F30B /* RKURL.h */; };
		73FE56C8126CB91600E0F30B /* RKURL.m in Sources */ = {isa = PBXBuildFile; fileRef = 73FE56C5126CB91600E0F30B /* RKURL.m */; };
/* End PBXBuildFile section */

/* Begin PBXContainerItemProxy section */
		250BC43211F6260100F3FE5A /* PBXContainerItemProxy */ = {
			isa = PBXContainerItemProxy;
			containerPortal = 3F6C39B610FE738A008F47C5 /* UISpec.xcodeproj */;
			proxyType = 2;
			remoteGlobalIDString = C76EB5D20F74586B00EF8398;
			remoteInfo = UISpec_Simulator;
		};
		250BC43411F6260100F3FE5A /* PBXContainerItemProxy */ = {
			isa = PBXContainerItemProxy;
			containerPortal = 3F6C39B610FE738A008F47C5 /* UISpec.xcodeproj */;
			proxyType = 2;
			remoteGlobalIDString = C76EB5DA0F7458C100EF8398;
			remoteInfo = UISpec_Device;
		};
		250BC43611F6260100F3FE5A /* PBXContainerItemProxy */ = {
			isa = PBXContainerItemProxy;
			containerPortal = 3F6C39B610FE738A008F47C5 /* UISpec.xcodeproj */;
			proxyType = 2;
			remoteGlobalIDString = C7D4F29310BDA39C00B00019;
			remoteInfo = Specs;
		};
		250F87761333725C002F4590 /* PBXContainerItemProxy */ = {
			isa = PBXContainerItemProxy;
			containerPortal = 0867D690FE84028FC02AAC07 /* Project object */;
			proxyType = 1;
			remoteGlobalIDString = 2523360411E79F090048F9B4;
			remoteInfo = RestKitThree20;
		};
		250F884413337F89002F4590 /* PBXContainerItemProxy */ = {
			isa = PBXContainerItemProxy;
			containerPortal = 259D5548132856A400897272 /* UISpec.xcodeproj */;
			proxyType = 1;
			remoteGlobalIDString = C76EB5D10F74586B00EF8398;
			remoteInfo = UISpec;
		};
		250F884813337F89002F4590 /* PBXContainerItemProxy */ = {
			isa = PBXContainerItemProxy;
			containerPortal = 259D5548132856A400897272 /* UISpec.xcodeproj */;
			proxyType = 2;
			remoteGlobalIDString = C7D4F29310BDA39C00B00019;
			remoteInfo = Specs;
		};
		25956959126DF0B4004BAC4C /* PBXContainerItemProxy */ = {
			isa = PBXContainerItemProxy;
			containerPortal = 0867D690FE84028FC02AAC07 /* Project object */;
			proxyType = 1;
			remoteGlobalIDString = 253A07FB1255161B00976E89;
			remoteInfo = RestKitNetwork;
		};
		2595695B126DF0B4004BAC4C /* PBXContainerItemProxy */ = {
			isa = PBXContainerItemProxy;
			containerPortal = 0867D690FE84028FC02AAC07 /* Project object */;
			proxyType = 1;
			remoteGlobalIDString = 253A08021255162C00976E89;
			remoteInfo = RestKitObjectMapping;
		};
		2595695D126DF0B4004BAC4C /* PBXContainerItemProxy */ = {
			isa = PBXContainerItemProxy;
			containerPortal = 0867D690FE84028FC02AAC07 /* Project object */;
			proxyType = 1;
			remoteGlobalIDString = 253A080B12551D3000976E89;
			remoteInfo = RestKitSupport;
		};
		2595695F126DF0B4004BAC4C /* PBXContainerItemProxy */ = {
			isa = PBXContainerItemProxy;
			containerPortal = 0867D690FE84028FC02AAC07 /* Project object */;
			proxyType = 1;
			remoteGlobalIDString = 2590E64E125231F600531FA8;
			remoteInfo = "RestKitJSONParser+YAJL";
		};
		25956961126DF0B4004BAC4C /* PBXContainerItemProxy */ = {
			isa = PBXContainerItemProxy;
			containerPortal = 0867D690FE84028FC02AAC07 /* Project object */;
			proxyType = 1;
			remoteGlobalIDString = 2590E66A1252353700531FA8;
			remoteInfo = "RestKitJSONParser+SBJSON";
		};
		25956963126DF0B4004BAC4C /* PBXContainerItemProxy */ = {
			isa = PBXContainerItemProxy;
			containerPortal = 0867D690FE84028FC02AAC07 /* Project object */;
			proxyType = 1;
			remoteGlobalIDString = 253A081312551D5300976E89;
			remoteInfo = RestKitCoreData;
		};
		25956981126DF182004BAC4C /* PBXContainerItemProxy */ = {
			isa = PBXContainerItemProxy;
			containerPortal = 0867D690FE84028FC02AAC07 /* Project object */;
			proxyType = 1;
			remoteGlobalIDString = 25956956126DF0A8004BAC4C;
			remoteInfo = RestKit;
		};
		259D5551132856A400897272 /* PBXContainerItemProxy */ = {
			isa = PBXContainerItemProxy;
			containerPortal = 259D5548132856A400897272 /* UISpec.xcodeproj */;
			proxyType = 2;
			remoteGlobalIDString = C76EB5D20F74586B00EF8398;
			remoteInfo = UISpec;
		};
<<<<<<< HEAD
=======
		259D5553132856A400897272 /* PBXContainerItemProxy */ = {
			isa = PBXContainerItemProxy;
			containerPortal = 259D5548132856A400897272 /* UISpec.xcodeproj */;
			proxyType = 2;
			remoteGlobalIDString = C7D4F29310BDA39C00B00019;
			remoteInfo = Specs;
		};
		259D5555132856B700897272 /* PBXContainerItemProxy */ = {
			isa = PBXContainerItemProxy;
			containerPortal = 259D5548132856A400897272 /* UISpec.xcodeproj */;
			proxyType = 1;
			remoteGlobalIDString = C76EB5D10F74586B00EF8398;
			remoteInfo = UISpec;
		};
		3F4BC8F212DE4C7F00048E71 /* PBXContainerItemProxy */ = {
			isa = PBXContainerItemProxy;
			containerPortal = 0867D690FE84028FC02AAC07 /* Project object */;
			proxyType = 1;
			remoteGlobalIDString = 2523360411E79F090048F9B4;
			remoteInfo = RestKitThree20;
		};
		73057FDA1331ADE9001908EE /* PBXContainerItemProxy */ = {
			isa = PBXContainerItemProxy;
			containerPortal = 0867D690FE84028FC02AAC07 /* Project object */;
			proxyType = 1;
			remoteGlobalIDString = 73057FD01331AD2E001908EE;
			remoteInfo = "RestKitJSONParser+JSONKit";
		};
>>>>>>> 746bb6af
		73FE56A8126CB83400E0F30B /* PBXContainerItemProxy */ = {
			isa = PBXContainerItemProxy;
			containerPortal = 0867D690FE84028FC02AAC07 /* Project object */;
			proxyType = 1;
			remoteGlobalIDString = 253A080B12551D3000976E89;
			remoteInfo = RestKitSupport;
		};
/* End PBXContainerItemProxy section */

/* Begin PBXCopyFilesBuildPhase section */
		25956979126DF0E3004BAC4C /* Copy Headers */ = {
			isa = PBXCopyFilesBuildPhase;
			buildActionMask = 2147483647;
			dstPath = "$(CONFIGURATION_BUILD_DIR)/include/RestKit";
			dstSubfolderSpec = 0;
			files = (
				257FF0C2126F441700424BC0 /* RestKit.h in Copy Headers */,
			);
			name = "Copy Headers";
			runOnlyForDeploymentPostprocessing = 0;
		};
/* End PBXCopyFilesBuildPhase section */

/* Begin PBXFileReference section */
		251D14AA133597B800959061 /* RKManagedObjectLoader.h */ = {isa = PBXFileReference; fileEncoding = 4; lastKnownFileType = sourcecode.c.h; path = RKManagedObjectLoader.h; sourceTree = "<group>"; };
		251D14AB133597B800959061 /* RKManagedObjectLoader.m */ = {isa = PBXFileReference; fileEncoding = 4; lastKnownFileType = sourcecode.c.objc; path = RKManagedObjectLoader.m; sourceTree = "<group>"; };
		2523360511E79F090048F9B4 /* libRestKitThree20.a */ = {isa = PBXFileReference; explicitFileType = archive.ar; includeInIndex = 0; path = libRestKitThree20.a; sourceTree = BUILT_PRODUCTS_DIR; };
		2538C05A12A6C44A0006903C /* RKRequestQueue.h */ = {isa = PBXFileReference; fileEncoding = 4; lastKnownFileType = sourcecode.c.h; path = RKRequestQueue.h; sourceTree = "<group>"; };
		2538C05B12A6C44A0006903C /* RKRequestQueue.m */ = {isa = PBXFileReference; fileEncoding = 4; lastKnownFileType = sourcecode.c.objc; path = RKRequestQueue.m; sourceTree = "<group>"; };
		253A07FC1255161B00976E89 /* libRestKitNetwork.a */ = {isa = PBXFileReference; explicitFileType = archive.ar; includeInIndex = 0; path = libRestKitNetwork.a; sourceTree = BUILT_PRODUCTS_DIR; };
		253A08031255162C00976E89 /* libRestKitObjectMapping.a */ = {isa = PBXFileReference; explicitFileType = archive.ar; includeInIndex = 0; path = libRestKitObjectMapping.a; sourceTree = BUILT_PRODUCTS_DIR; };
		253A080C12551D3000976E89 /* libRestKitSupport.a */ = {isa = PBXFileReference; explicitFileType = archive.ar; includeInIndex = 0; path = libRestKitSupport.a; sourceTree = BUILT_PRODUCTS_DIR; };
		253A081412551D5300976E89 /* libRestKitCoreData.a */ = {isa = PBXFileReference; explicitFileType = archive.ar; includeInIndex = 0; path = libRestKitCoreData.a; sourceTree = BUILT_PRODUCTS_DIR; };
		253A086112551D8D00976E89 /* RKManagedObject.h */ = {isa = PBXFileReference; fileEncoding = 4; lastKnownFileType = sourcecode.c.h; path = RKManagedObject.h; sourceTree = "<group>"; };
		253A086212551D8D00976E89 /* RKManagedObject.m */ = {isa = PBXFileReference; fileEncoding = 4; lastKnownFileType = sourcecode.c.objc; path = RKManagedObject.m; sourceTree = "<group>"; };
		253A086312551D8D00976E89 /* RKManagedObjectStore.h */ = {isa = PBXFileReference; fileEncoding = 4; lastKnownFileType = sourcecode.c.h; path = RKManagedObjectStore.h; sourceTree = "<group>"; };
		253A086412551D8D00976E89 /* RKManagedObjectStore.m */ = {isa = PBXFileReference; fileEncoding = 4; lastKnownFileType = sourcecode.c.objc; path = RKManagedObjectStore.m; sourceTree = "<group>"; };
		253A086612551D8D00976E89 /* NSDictionary+RKRequestSerialization.h */ = {isa = PBXFileReference; fileEncoding = 4; lastKnownFileType = sourcecode.c.h; path = "NSDictionary+RKRequestSerialization.h"; sourceTree = "<group>"; };
		253A086712551D8D00976E89 /* NSDictionary+RKRequestSerialization.m */ = {isa = PBXFileReference; fileEncoding = 4; lastKnownFileType = sourcecode.c.objc; path = "NSDictionary+RKRequestSerialization.m"; sourceTree = "<group>"; };
		253A086812551D8D00976E89 /* NSObject+RKJSONSerialization.m */ = {isa = PBXFileReference; fileEncoding = 4; lastKnownFileType = sourcecode.c.objc; path = "NSObject+RKJSONSerialization.m"; sourceTree = "<group>"; };
		253A086912551D8D00976E89 /* RKClient.h */ = {isa = PBXFileReference; fileEncoding = 4; lastKnownFileType = sourcecode.c.h; path = RKClient.h; sourceTree = "<group>"; };
		253A086A12551D8D00976E89 /* RKClient.m */ = {isa = PBXFileReference; fileEncoding = 4; lastKnownFileType = sourcecode.c.objc; path = RKClient.m; sourceTree = "<group>"; };
		253A086B12551D8D00976E89 /* RKJSONSerialization.h */ = {isa = PBXFileReference; fileEncoding = 4; lastKnownFileType = sourcecode.c.h; path = RKJSONSerialization.h; sourceTree = "<group>"; };
		253A086C12551D8D00976E89 /* RKJSONSerialization.m */ = {isa = PBXFileReference; fileEncoding = 4; lastKnownFileType = sourcecode.c.objc; path = RKJSONSerialization.m; sourceTree = "<group>"; };
		253A086D12551D8D00976E89 /* RKNotifications.h */ = {isa = PBXFileReference; fileEncoding = 4; lastKnownFileType = sourcecode.c.h; path = RKNotifications.h; sourceTree = "<group>"; };
		253A086E12551D8D00976E89 /* RKNotifications.m */ = {isa = PBXFileReference; fileEncoding = 4; lastKnownFileType = sourcecode.c.objc; path = RKNotifications.m; sourceTree = "<group>"; };
		253A086F12551D8D00976E89 /* RKParams.h */ = {isa = PBXFileReference; fileEncoding = 4; lastKnownFileType = sourcecode.c.h; path = RKParams.h; sourceTree = "<group>"; };
		253A087012551D8D00976E89 /* RKParams.m */ = {isa = PBXFileReference; fileEncoding = 4; lastKnownFileType = sourcecode.c.objc; path = RKParams.m; sourceTree = "<group>"; };
		253A087112551D8D00976E89 /* RKParamsAttachment.h */ = {isa = PBXFileReference; fileEncoding = 4; lastKnownFileType = sourcecode.c.h; path = RKParamsAttachment.h; sourceTree = "<group>"; };
		253A087212551D8D00976E89 /* RKParamsAttachment.m */ = {isa = PBXFileReference; fileEncoding = 4; lastKnownFileType = sourcecode.c.objc; path = RKParamsAttachment.m; sourceTree = "<group>"; };
		253A087712551D8D00976E89 /* RKRequest.h */ = {isa = PBXFileReference; fileEncoding = 4; lastKnownFileType = sourcecode.c.h; path = RKRequest.h; sourceTree = "<group>"; };
		253A087812551D8D00976E89 /* RKRequest.m */ = {isa = PBXFileReference; fileEncoding = 4; lastKnownFileType = sourcecode.c.objc; path = RKRequest.m; sourceTree = "<group>"; };
		253A087912551D8D00976E89 /* RKRequestSerializable.h */ = {isa = PBXFileReference; fileEncoding = 4; lastKnownFileType = sourcecode.c.h; path = RKRequestSerializable.h; sourceTree = "<group>"; };
		253A087A12551D8D00976E89 /* RKResponse.h */ = {isa = PBXFileReference; fileEncoding = 4; lastKnownFileType = sourcecode.c.h; path = RKResponse.h; sourceTree = "<group>"; };
		253A087B12551D8D00976E89 /* RKResponse.m */ = {isa = PBXFileReference; fileEncoding = 4; lastKnownFileType = sourcecode.c.objc; path = RKResponse.m; sourceTree = "<group>"; };
		253A087D12551D8D00976E89 /* RKObject.h */ = {isa = PBXFileReference; fileEncoding = 4; lastKnownFileType = sourcecode.c.h; path = RKObject.h; sourceTree = "<group>"; };
		253A087E12551D8D00976E89 /* RKObject.m */ = {isa = PBXFileReference; fileEncoding = 4; lastKnownFileType = sourcecode.c.objc; path = RKObject.m; sourceTree = "<group>"; };
		253A087F12551D8D00976E89 /* RKObjectLoader.h */ = {isa = PBXFileReference; fileEncoding = 4; lastKnownFileType = sourcecode.c.h; path = RKObjectLoader.h; sourceTree = "<group>"; };
		253A088012551D8D00976E89 /* RKObjectLoader.m */ = {isa = PBXFileReference; fileEncoding = 4; lastKnownFileType = sourcecode.c.objc; path = RKObjectLoader.m; sourceTree = "<group>"; };
		253A088112551D8D00976E89 /* RKObjectManager.h */ = {isa = PBXFileReference; fileEncoding = 4; lastKnownFileType = sourcecode.c.h; path = RKObjectManager.h; sourceTree = "<group>"; };
		253A088212551D8D00976E89 /* RKObjectManager.m */ = {isa = PBXFileReference; fileEncoding = 4; lastKnownFileType = sourcecode.c.objc; path = RKObjectManager.m; sourceTree = "<group>"; };
		253A088312551D8D00976E89 /* RKObjectMappable.h */ = {isa = PBXFileReference; fileEncoding = 4; lastKnownFileType = sourcecode.c.h; path = RKObjectMappable.h; sourceTree = "<group>"; };
		253A088412551D8D00976E89 /* RKObjectMapper.h */ = {isa = PBXFileReference; fileEncoding = 4; lastKnownFileType = sourcecode.c.h; path = RKObjectMapper.h; sourceTree = "<group>"; };
		253A088512551D8D00976E89 /* RKObjectMapper.m */ = {isa = PBXFileReference; fileEncoding = 4; lastKnownFileType = sourcecode.c.objc; path = RKObjectMapper.m; sourceTree = "<group>"; };
		253A088612551D8D00976E89 /* RKObjectPropertyInspector.h */ = {isa = PBXFileReference; fileEncoding = 4; lastKnownFileType = sourcecode.c.h; path = RKObjectPropertyInspector.h; sourceTree = "<group>"; };
		253A088712551D8D00976E89 /* RKObjectPropertyInspector.m */ = {isa = PBXFileReference; fileEncoding = 4; lastKnownFileType = sourcecode.c.objc; path = RKObjectPropertyInspector.m; sourceTree = "<group>"; };
		253A088812551D8D00976E89 /* RKManagedObjectSeeder.h */ = {isa = PBXFileReference; fileEncoding = 4; lastKnownFileType = sourcecode.c.h; path = RKManagedObjectSeeder.h; sourceTree = "<group>"; };
		253A088912551D8D00976E89 /* RKManagedObjectSeeder.m */ = {isa = PBXFileReference; fileEncoding = 4; lastKnownFileType = sourcecode.c.objc; path = RKManagedObjectSeeder.m; sourceTree = "<group>"; };
		253A088A12551D8D00976E89 /* RKRouter.h */ = {isa = PBXFileReference; fileEncoding = 4; lastKnownFileType = sourcecode.c.h; path = RKRouter.h; sourceTree = "<group>"; };
		253A089212551D8D00976E89 /* RestKit.h */ = {isa = PBXFileReference; fileEncoding = 4; lastKnownFileType = sourcecode.c.h; path = RestKit.h; sourceTree = "<group>"; };
		253A089412551D8D00976E89 /* Errors.h */ = {isa = PBXFileReference; fileEncoding = 4; lastKnownFileType = sourcecode.c.h; path = Errors.h; sourceTree = "<group>"; };
		253A089512551D8D00976E89 /* Errors.m */ = {isa = PBXFileReference; fileEncoding = 4; lastKnownFileType = sourcecode.c.objc; path = Errors.m; sourceTree = "<group>"; };
		253A089612551D8D00976E89 /* NSDictionary+RKAdditions.h */ = {isa = PBXFileReference; fileEncoding = 4; lastKnownFileType = sourcecode.c.h; path = "NSDictionary+RKAdditions.h"; sourceTree = "<group>"; };
		253A089712551D8D00976E89 /* NSDictionary+RKAdditions.m */ = {isa = PBXFileReference; fileEncoding = 4; lastKnownFileType = sourcecode.c.objc; path = "NSDictionary+RKAdditions.m"; sourceTree = "<group>"; };
		253A089812551D8D00976E89 /* NSObject+RKJSONSerialization.h */ = {isa = PBXFileReference; fileEncoding = 4; lastKnownFileType = sourcecode.c.h; path = "NSObject+RKJSONSerialization.h"; sourceTree = "<group>"; };
		253A089912551D8D00976E89 /* NSString+InflectionSupport.h */ = {isa = PBXFileReference; fileEncoding = 4; lastKnownFileType = sourcecode.c.h; path = "NSString+InflectionSupport.h"; sourceTree = "<group>"; };
		253A089A12551D8D00976E89 /* NSString+InflectionSupport.m */ = {isa = PBXFileReference; fileEncoding = 4; lastKnownFileType = sourcecode.c.objc; path = "NSString+InflectionSupport.m"; sourceTree = "<group>"; };
		253A089B12551D8D00976E89 /* RestKit_Prefix.pch */ = {isa = PBXFileReference; fileEncoding = 4; lastKnownFileType = sourcecode.c.h; path = RestKit_Prefix.pch; sourceTree = "<group>"; };
		253A089C12551D8D00976E89 /* RKSearchEngine.h */ = {isa = PBXFileReference; fileEncoding = 4; lastKnownFileType = sourcecode.c.h; path = RKSearchEngine.h; sourceTree = "<group>"; };
		253A089D12551D8D00976E89 /* RKSearchEngine.m */ = {isa = PBXFileReference; fileEncoding = 4; lastKnownFileType = sourcecode.c.objc; path = RKSearchEngine.m; sourceTree = "<group>"; };
		253A089F12551D8D00976E89 /* RKRequestFilterableTTModel.h */ = {isa = PBXFileReference; fileEncoding = 4; lastKnownFileType = sourcecode.c.h; path = RKRequestFilterableTTModel.h; sourceTree = "<group>"; };
		253A08A012551D8D00976E89 /* RKRequestFilterableTTModel.m */ = {isa = PBXFileReference; fileEncoding = 4; lastKnownFileType = sourcecode.c.objc; path = RKRequestFilterableTTModel.m; sourceTree = "<group>"; };
		253A08A312551D8D00976E89 /* RKRequestTTModel.h */ = {isa = PBXFileReference; fileEncoding = 4; lastKnownFileType = sourcecode.c.h; path = RKRequestTTModel.h; sourceTree = "<group>"; };
		253A08A412551D8D00976E89 /* RKRequestTTModel.m */ = {isa = PBXFileReference; fileEncoding = 4; lastKnownFileType = sourcecode.c.objc; path = RKRequestTTModel.m; sourceTree = "<group>"; };
		253A08A512551D8D00976E89 /* Three20.h */ = {isa = PBXFileReference; fileEncoding = 4; lastKnownFileType = sourcecode.c.h; path = Three20.h; sourceTree = "<group>"; };
		253A08AE12551EA500976E89 /* Network.h */ = {isa = PBXFileReference; fileEncoding = 4; lastKnownFileType = sourcecode.c.h; path = Network.h; sourceTree = "<group>"; };
		253A08B61255212300976E89 /* RKJSONParser+SBJSON.m */ = {isa = PBXFileReference; fileEncoding = 4; lastKnownFileType = sourcecode.c.objc; path = "RKJSONParser+SBJSON.m"; sourceTree = "<group>"; };
		253A08B71255212300976E89 /* RKJSONParser+YAJL.m */ = {isa = PBXFileReference; fileEncoding = 4; lastKnownFileType = sourcecode.c.objc; path = "RKJSONParser+YAJL.m"; sourceTree = "<group>"; };
		253A08B81255212300976E89 /* RKJSONParser.h */ = {isa = PBXFileReference; fileEncoding = 4; lastKnownFileType = sourcecode.c.h; path = RKJSONParser.h; sourceTree = "<group>"; };
		253A09E512552B5300976E89 /* ObjectMapping.h */ = {isa = PBXFileReference; fileEncoding = 4; lastKnownFileType = sourcecode.c.h; path = ObjectMapping.h; sourceTree = "<group>"; };
		253A09F512552BDC00976E89 /* Support.h */ = {isa = PBXFileReference; fileEncoding = 4; lastKnownFileType = sourcecode.c.h; path = Support.h; sourceTree = "<group>"; };
		253A0A8E1255300000976E89 /* Protect.command */ = {isa = PBXFileReference; fileEncoding = 4; lastKnownFileType = text; path = Protect.command; sourceTree = "<group>"; };
		253E1B1012E9450700F3E4B0 /* RKObjectMappable.m */ = {isa = PBXFileReference; fileEncoding = 4; lastKnownFileType = sourcecode.c.objc; path = RKObjectMappable.m; sourceTree = "<group>"; };
		25431EBA1255640800A315CF /* CoreData.h */ = {isa = PBXFileReference; fileEncoding = 4; lastKnownFileType = sourcecode.c.h; path = CoreData.h; sourceTree = "<group>"; };
		25432040125618F000A315CF /* RKParser.h */ = {isa = PBXFileReference; fileEncoding = 4; lastKnownFileType = sourcecode.c.h; path = RKParser.h; sourceTree = "<group>"; };
		255DE05C10FFA05800A85891 /* RKHuman.h */ = {isa = PBXFileReference; fileEncoding = 4; lastKnownFileType = sourcecode.c.h; path = RKHuman.h; sourceTree = "<group>"; };
		255DE05D10FFA05800A85891 /* RKHuman.m */ = {isa = PBXFileReference; fileEncoding = 4; lastKnownFileType = sourcecode.c.objc; path = RKHuman.m; sourceTree = "<group>"; };
		255DE0E110FFABA500A85891 /* CoreData.framework */ = {isa = PBXFileReference; lastKnownFileType = wrapper.framework; name = CoreData.framework; path = System/Library/Frameworks/CoreData.framework; sourceTree = SDKROOT; };
		255DE0F310FFAC0A00A85891 /* SystemConfiguration.framework */ = {isa = PBXFileReference; lastKnownFileType = wrapper.framework; name = SystemConfiguration.framework; path = System/Library/Frameworks/SystemConfiguration.framework; sourceTree = SDKROOT; };
		256FD522112C6A340077F340 /* Data Model.xcdatamodel */ = {isa = PBXFileReference; fileEncoding = 4; lastKnownFileType = wrapper.xcdatamodel; path = "Data Model.xcdatamodel"; sourceTree = "<group>"; };
		256FD64C112C7AF50077F340 /* RKMappableObject.h */ = {isa = PBXFileReference; fileEncoding = 4; lastKnownFileType = sourcecode.c.h; path = RKMappableObject.h; sourceTree = "<group>"; };
		256FD64D112C7AF50077F340 /* RKMappableAssociation.h */ = {isa = PBXFileReference; fileEncoding = 4; lastKnownFileType = sourcecode.c.h; path = RKMappableAssociation.h; sourceTree = "<group>"; };
		256FD64F112C7B780077F340 /* RKMappableObject.m */ = {isa = PBXFileReference; fileEncoding = 4; lastKnownFileType = sourcecode.c.objc; path = RKMappableObject.m; sourceTree = "<group>"; };
		256FD650112C7B780077F340 /* RKMappableAssociation.m */ = {isa = PBXFileReference; fileEncoding = 4; lastKnownFileType = sourcecode.c.objc; path = RKMappableAssociation.m; sourceTree = "<group>"; };
		256FDE53112DB0B90077F340 /* RKObjectMapperSpecModel.h */ = {isa = PBXFileReference; fileEncoding = 4; lastKnownFileType = sourcecode.c.h; path = RKObjectMapperSpecModel.h; sourceTree = "<group>"; };
		256FDE54112DB0B90077F340 /* RKObjectMapperSpecModel.m */ = {isa = PBXFileReference; fileEncoding = 4; lastKnownFileType = sourcecode.c.objc; path = RKObjectMapperSpecModel.m; sourceTree = "<group>"; };
		2590E64F125231F600531FA8 /* libRestKitJSONParserYAJL.a */ = {isa = PBXFileReference; explicitFileType = archive.ar; includeInIndex = 0; path = libRestKitJSONParserYAJL.a; sourceTree = BUILT_PRODUCTS_DIR; };
		2590E66B1252353700531FA8 /* libRestKitJSONParserSBJSON.a */ = {isa = PBXFileReference; explicitFileType = archive.ar; includeInIndex = 0; path = libRestKitJSONParserSBJSON.a; sourceTree = BUILT_PRODUCTS_DIR; };
		2590E674125235C200531FA8 /* JSON.h */ = {isa = PBXFileReference; fileEncoding = 4; lastKnownFileType = sourcecode.c.h; path = JSON.h; sourceTree = "<group>"; };
		2590E675125235C200531FA8 /* NSObject+SBJSON.h */ = {isa = PBXFileReference; fileEncoding = 4; lastKnownFileType = sourcecode.c.h; path = "NSObject+SBJSON.h"; sourceTree = "<group>"; };
		2590E676125235C200531FA8 /* NSObject+SBJSON.m */ = {isa = PBXFileReference; fileEncoding = 4; lastKnownFileType = sourcecode.c.objc; path = "NSObject+SBJSON.m"; sourceTree = "<group>"; };
		2590E677125235C200531FA8 /* NSString+SBJSON.h */ = {isa = PBXFileReference; fileEncoding = 4; lastKnownFileType = sourcecode.c.h; path = "NSString+SBJSON.h"; sourceTree = "<group>"; };
		2590E678125235C200531FA8 /* NSString+SBJSON.m */ = {isa = PBXFileReference; fileEncoding = 4; lastKnownFileType = sourcecode.c.objc; path = "NSString+SBJSON.m"; sourceTree = "<group>"; };
		2590E679125235C200531FA8 /* SBJsonBase.h */ = {isa = PBXFileReference; fileEncoding = 4; lastKnownFileType = sourcecode.c.h; path = SBJsonBase.h; sourceTree = "<group>"; };
		2590E67A125235C200531FA8 /* SBJsonBase.m */ = {isa = PBXFileReference; fileEncoding = 4; lastKnownFileType = sourcecode.c.objc; path = SBJsonBase.m; sourceTree = "<group>"; };
		2590E67B125235C200531FA8 /* SBJsonParser.h */ = {isa = PBXFileReference; fileEncoding = 4; lastKnownFileType = sourcecode.c.h; path = SBJsonParser.h; sourceTree = "<group>"; };
		2590E67C125235C200531FA8 /* SBJsonParser.m */ = {isa = PBXFileReference; fileEncoding = 4; lastKnownFileType = sourcecode.c.objc; path = SBJsonParser.m; sourceTree = "<group>"; };
		2590E67D125235C200531FA8 /* SBJsonWriter.h */ = {isa = PBXFileReference; fileEncoding = 4; lastKnownFileType = sourcecode.c.h; path = SBJsonWriter.h; sourceTree = "<group>"; };
		2590E67E125235C200531FA8 /* SBJsonWriter.m */ = {isa = PBXFileReference; fileEncoding = 4; lastKnownFileType = sourcecode.c.objc; path = SBJsonWriter.m; sourceTree = "<group>"; };
		2590E69B1252372800531FA8 /* NSBundle+YAJL.h */ = {isa = PBXFileReference; fileEncoding = 4; lastKnownFileType = sourcecode.c.h; path = "NSBundle+YAJL.h"; sourceTree = "<group>"; };
		2590E69C1252372800531FA8 /* NSBundle+YAJL.m */ = {isa = PBXFileReference; fileEncoding = 4; lastKnownFileType = sourcecode.c.objc; path = "NSBundle+YAJL.m"; sourceTree = "<group>"; };
		2590E69D1252372800531FA8 /* NSObject+YAJL.h */ = {isa = PBXFileReference; fileEncoding = 4; lastKnownFileType = sourcecode.c.h; path = "NSObject+YAJL.h"; sourceTree = "<group>"; };
		2590E69E1252372800531FA8 /* NSObject+YAJL.m */ = {isa = PBXFileReference; fileEncoding = 4; lastKnownFileType = sourcecode.c.objc; path = "NSObject+YAJL.m"; sourceTree = "<group>"; };
		2590E6A01252372800531FA8 /* BUILDING */ = {isa = PBXFileReference; fileEncoding = 4; lastKnownFileType = text; path = BUILDING; sourceTree = "<group>"; };
		2590E6A11252372800531FA8 /* BUILDING.win32 */ = {isa = PBXFileReference; fileEncoding = 4; lastKnownFileType = text; path = BUILDING.win32; sourceTree = "<group>"; };
		2590E6A21252372800531FA8 /* ChangeLog */ = {isa = PBXFileReference; fileEncoding = 4; lastKnownFileType = text; path = ChangeLog; sourceTree = "<group>"; };
		2590E6A31252372800531FA8 /* CMakeLists.txt */ = {isa = PBXFileReference; fileEncoding = 4; lastKnownFileType = text; path = CMakeLists.txt; sourceTree = "<group>"; };
		2590E6A41252372800531FA8 /* configure */ = {isa = PBXFileReference; fileEncoding = 4; lastKnownFileType = text; path = configure; sourceTree = "<group>"; };
		2590E6A51252372800531FA8 /* COPYING */ = {isa = PBXFileReference; fileEncoding = 4; lastKnownFileType = text; path = COPYING; sourceTree = "<group>"; };
		2590E6A61252372800531FA8 /* README */ = {isa = PBXFileReference; fileEncoding = 4; lastKnownFileType = text; path = README; sourceTree = "<group>"; };
		2590E6AC1252372800531FA8 /* yajl_common.h */ = {isa = PBXFileReference; fileEncoding = 4; lastKnownFileType = sourcecode.c.h; path = yajl_common.h; sourceTree = "<group>"; };
		2590E6AD1252372800531FA8 /* yajl_gen.h */ = {isa = PBXFileReference; fileEncoding = 4; lastKnownFileType = sourcecode.c.h; path = yajl_gen.h; sourceTree = "<group>"; };
		2590E6AE1252372800531FA8 /* yajl_parse.h */ = {isa = PBXFileReference; fileEncoding = 4; lastKnownFileType = sourcecode.c.h; path = yajl_parse.h; sourceTree = "<group>"; };
		2590E6AF1252372800531FA8 /* CMakeLists.txt */ = {isa = PBXFileReference; fileEncoding = 4; lastKnownFileType = text; path = CMakeLists.txt; sourceTree = "<group>"; };
		2590E6B01252372800531FA8 /* yajl */ = {isa = PBXFileReference; fileEncoding = 4; lastKnownFileType = text; path = yajl; sourceTree = "<group>"; };
		2590E6B11252372800531FA8 /* yajl.c */ = {isa = PBXFileReference; fileEncoding = 4; lastKnownFileType = sourcecode.c.c; path = yajl.c; sourceTree = "<group>"; };
		2590E6B21252372800531FA8 /* YAJL.dxy */ = {isa = PBXFileReference; fileEncoding = 4; lastKnownFileType = text; path = YAJL.dxy; sourceTree = "<group>"; };
		2590E6B31252372800531FA8 /* yajl_alloc.c */ = {isa = PBXFileReference; fileEncoding = 4; lastKnownFileType = sourcecode.c.c; path = yajl_alloc.c; sourceTree = "<group>"; };
		2590E6B41252372800531FA8 /* yajl_alloc.h */ = {isa = PBXFileReference; fileEncoding = 4; lastKnownFileType = sourcecode.c.h; path = yajl_alloc.h; sourceTree = "<group>"; };
		2590E6B51252372800531FA8 /* yajl_buf.c */ = {isa = PBXFileReference; fileEncoding = 4; lastKnownFileType = sourcecode.c.c; path = yajl_buf.c; sourceTree = "<group>"; };
		2590E6B61252372800531FA8 /* yajl_buf.h */ = {isa = PBXFileReference; fileEncoding = 4; lastKnownFileType = sourcecode.c.h; path = yajl_buf.h; sourceTree = "<group>"; };
		2590E6B71252372800531FA8 /* yajl_bytestack.h */ = {isa = PBXFileReference; fileEncoding = 4; lastKnownFileType = sourcecode.c.h; path = yajl_bytestack.h; sourceTree = "<group>"; };
		2590E6B81252372800531FA8 /* yajl_encode.c */ = {isa = PBXFileReference; fileEncoding = 4; lastKnownFileType = sourcecode.c.c; path = yajl_encode.c; sourceTree = "<group>"; };
		2590E6B91252372800531FA8 /* yajl_encode.h */ = {isa = PBXFileReference; fileEncoding = 4; lastKnownFileType = sourcecode.c.h; path = yajl_encode.h; sourceTree = "<group>"; };
		2590E6BA1252372800531FA8 /* yajl_gen.c */ = {isa = PBXFileReference; fileEncoding = 4; lastKnownFileType = sourcecode.c.c; path = yajl_gen.c; sourceTree = "<group>"; };
		2590E6BB1252372800531FA8 /* yajl_lex.c */ = {isa = PBXFileReference; fileEncoding = 4; lastKnownFileType = sourcecode.c.c; path = yajl_lex.c; sourceTree = "<group>"; };
		2590E6BC1252372800531FA8 /* yajl_lex.h */ = {isa = PBXFileReference; fileEncoding = 4; lastKnownFileType = sourcecode.c.h; path = yajl_lex.h; sourceTree = "<group>"; };
		2590E6BD1252372800531FA8 /* yajl_parser.c */ = {isa = PBXFileReference; fileEncoding = 4; lastKnownFileType = sourcecode.c.c; path = yajl_parser.c; sourceTree = "<group>"; };
		2590E6BE1252372800531FA8 /* yajl_parser.h */ = {isa = PBXFileReference; fileEncoding = 4; lastKnownFileType = sourcecode.c.h; path = yajl_parser.h; sourceTree = "<group>"; };
		2590E71B1252372800531FA8 /* YAJL.h */ = {isa = PBXFileReference; fileEncoding = 4; lastKnownFileType = sourcecode.c.h; path = YAJL.h; sourceTree = "<group>"; };
		2590E71C1252372800531FA8 /* YAJLDocument.h */ = {isa = PBXFileReference; fileEncoding = 4; lastKnownFileType = sourcecode.c.h; path = YAJLDocument.h; sourceTree = "<group>"; };
		2590E71D1252372800531FA8 /* YAJLDocument.m */ = {isa = PBXFileReference; fileEncoding = 4; lastKnownFileType = sourcecode.c.objc; path = YAJLDocument.m; sourceTree = "<group>"; };
		2590E71E1252372800531FA8 /* YAJLGen.h */ = {isa = PBXFileReference; fileEncoding = 4; lastKnownFileType = sourcecode.c.h; path = YAJLGen.h; sourceTree = "<group>"; };
		2590E71F1252372800531FA8 /* YAJLGen.m */ = {isa = PBXFileReference; fileEncoding = 4; lastKnownFileType = sourcecode.c.objc; path = YAJLGen.m; sourceTree = "<group>"; };
		2590E7201252372800531FA8 /* YAJLIOS.h */ = {isa = PBXFileReference; fileEncoding = 4; lastKnownFileType = sourcecode.c.h; path = YAJLIOS.h; sourceTree = "<group>"; };
		2590E7211252372800531FA8 /* YAJLParser.h */ = {isa = PBXFileReference; fileEncoding = 4; lastKnownFileType = sourcecode.c.h; path = YAJLParser.h; sourceTree = "<group>"; };
		2590E7221252372800531FA8 /* YAJLParser.m */ = {isa = PBXFileReference; fileEncoding = 4; lastKnownFileType = sourcecode.c.objc; path = YAJLParser.m; sourceTree = "<group>"; };
		2590E85A1252515400531FA8 /* GHNSBundle+Utils.h */ = {isa = PBXFileReference; fileEncoding = 4; lastKnownFileType = sourcecode.c.h; path = "GHNSBundle+Utils.h"; sourceTree = "<group>"; };
		2590E85B1252515400531FA8 /* GHNSBundle+Utils.m */ = {isa = PBXFileReference; fileEncoding = 4; lastKnownFileType = sourcecode.c.objc; path = "GHNSBundle+Utils.m"; sourceTree = "<group>"; };
		2590E85D1252515400531FA8 /* GTMBase64.h */ = {isa = PBXFileReference; fileEncoding = 4; lastKnownFileType = sourcecode.c.h; path = GTMBase64.h; sourceTree = "<group>"; };
		2590E85E1252515400531FA8 /* GTMBase64.m */ = {isa = PBXFileReference; fileEncoding = 4; lastKnownFileType = sourcecode.c.objc; path = GTMBase64.m; sourceTree = "<group>"; };
		259562E2126D3B36004BAC4C /* RKDynamicRouter.h */ = {isa = PBXFileReference; fileEncoding = 4; lastKnownFileType = sourcecode.c.h; path = RKDynamicRouter.h; sourceTree = "<group>"; };
		259562E3126D3B36004BAC4C /* RKDynamicRouter.m */ = {isa = PBXFileReference; fileEncoding = 4; lastKnownFileType = sourcecode.c.objc; path = RKDynamicRouter.m; sourceTree = "<group>"; };
		259562E6126D3B43004BAC4C /* RKRailsRouter.h */ = {isa = PBXFileReference; fileEncoding = 4; lastKnownFileType = sourcecode.c.h; path = RKRailsRouter.h; sourceTree = "<group>"; };
		259562E7126D3B43004BAC4C /* RKRailsRouter.m */ = {isa = PBXFileReference; fileEncoding = 4; lastKnownFileType = sourcecode.c.objc; path = RKRailsRouter.m; sourceTree = "<group>"; };
		259D510E1328547000897272 /* RKManagedObjectSpec.m */ = {isa = PBXFileReference; fileEncoding = 4; lastKnownFileType = sourcecode.c.objc; path = RKManagedObjectSpec.m; sourceTree = "<group>"; };
		259D51101328547000897272 /* RKClientSpec.m */ = {isa = PBXFileReference; fileEncoding = 4; lastKnownFileType = sourcecode.c.objc; path = RKClientSpec.m; sourceTree = "<group>"; };
		259D51111328547000897272 /* RKParamsAttachmentSpec.m */ = {isa = PBXFileReference; fileEncoding = 4; lastKnownFileType = sourcecode.c.objc; path = RKParamsAttachmentSpec.m; sourceTree = "<group>"; };
		259D51121328547000897272 /* RKRequestSpec.m */ = {isa = PBXFileReference; fileEncoding = 4; lastKnownFileType = sourcecode.c.objc; path = RKRequestSpec.m; sourceTree = "<group>"; };
		259D51131328547000897272 /* RKResponseSpec.m */ = {isa = PBXFileReference; fileEncoding = 4; lastKnownFileType = sourcecode.c.objc; path = RKResponseSpec.m; sourceTree = "<group>"; };
		259D51151328547000897272 /* RKDynamicRouterSpec.m */ = {isa = PBXFileReference; fileEncoding = 4; lastKnownFileType = sourcecode.c.objc; path = RKDynamicRouterSpec.m; sourceTree = "<group>"; };
		259D51161328547000897272 /* RKObjectMapperSpec.m */ = {isa = PBXFileReference; fileEncoding = 4; lastKnownFileType = sourcecode.c.objc; path = RKObjectMapperSpec.m; sourceTree = "<group>"; };
		259D51171328547000897272 /* RKObjectManagerSpec.m */ = {isa = PBXFileReference; fileEncoding = 4; lastKnownFileType = sourcecode.c.objc; path = RKObjectManagerSpec.m; sourceTree = "<group>"; };
		259D51181328547000897272 /* RKObjectSpec.m */ = {isa = PBXFileReference; fileEncoding = 4; lastKnownFileType = sourcecode.c.objc; path = RKObjectSpec.m; sourceTree = "<group>"; };
		259D51191328547000897272 /* RKRailsRouterSpec.m */ = {isa = PBXFileReference; fileEncoding = 4; lastKnownFileType = sourcecode.c.objc; path = RKRailsRouterSpec.m; sourceTree = "<group>"; };
		259D511B1328547000897272 /* NSDictionary+RKRequestSerializationSpec.m */ = {isa = PBXFileReference; fileEncoding = 4; lastKnownFileType = sourcecode.c.objc; path = "NSDictionary+RKRequestSerializationSpec.m"; sourceTree = "<group>"; };
		259D5128132854A700897272 /* main.m */ = {isa = PBXFileReference; fileEncoding = 4; lastKnownFileType = sourcecode.c.objc; path = main.m; sourceTree = "<group>"; };
		259D5132132854A700897272 /* libOCMock.a */ = {isa = PBXFileReference; lastKnownFileType = archive.ar; path = libOCMock.a; sourceTree = "<group>"; };
		259D5133132854A700897272 /* RKSpecEnvironment.h */ = {isa = PBXFileReference; fileEncoding = 4; lastKnownFileType = sourcecode.c.h; path = RKSpecEnvironment.h; sourceTree = "<group>"; };
		259D5134132854A700897272 /* RKSpecResponseLoader.h */ = {isa = PBXFileReference; fileEncoding = 4; lastKnownFileType = sourcecode.c.h; path = RKSpecResponseLoader.h; sourceTree = "<group>"; };
		259D5135132854A700897272 /* RKSpecResponseLoader.m */ = {isa = PBXFileReference; fileEncoding = 4; lastKnownFileType = sourcecode.c.objc; path = RKSpecResponseLoader.m; sourceTree = "<group>"; };
		259D53A1132854A800897272 /* UISpec+UISpecRunner.h */ = {isa = PBXFileReference; fileEncoding = 4; lastKnownFileType = sourcecode.c.h; path = "UISpec+UISpecRunner.h"; sourceTree = "<group>"; };
		259D53A2132854A800897272 /* UISpec+UISpecRunner.m */ = {isa = PBXFileReference; fileEncoding = 4; lastKnownFileType = sourcecode.c.objc; path = "UISpec+UISpecRunner.m"; sourceTree = "<group>"; };
		259D5548132856A400897272 /* UISpec.xcodeproj */ = {isa = PBXFileReference; lastKnownFileType = "wrapper.pb-project"; name = UISpec.xcodeproj; path = UISpec/xcode/UISpec/UISpec.xcodeproj; sourceTree = "<group>"; };
		259D5557132856D700897272 /* libUISpec.a */ = {isa = PBXFileReference; explicitFileType = archive.ar; path = libUISpec.a; sourceTree = SOURCE_ROOT; };
		25E075981279D9AB00B22EC9 /* MobileCoreServices.framework */ = {isa = PBXFileReference; lastKnownFileType = wrapper.framework; name = MobileCoreServices.framework; path = System/Library/Frameworks/MobileCoreServices.framework; sourceTree = SDKROOT; };
		3F032A7710FFB89100F35142 /* RKCat.h */ = {isa = PBXFileReference; fileEncoding = 4; lastKnownFileType = sourcecode.c.h; path = RKCat.h; sourceTree = "<group>"; };
		3F032A7810FFB89100F35142 /* RKCat.m */ = {isa = PBXFileReference; fileEncoding = 4; lastKnownFileType = sourcecode.c.objc; path = RKCat.m; sourceTree = "<group>"; };
		3F032AA610FFBBCD00F35142 /* RKHouse.h */ = {isa = PBXFileReference; fileEncoding = 4; lastKnownFileType = sourcecode.c.h; path = RKHouse.h; sourceTree = "<group>"; };
		3F032AA710FFBBCD00F35142 /* RKHouse.m */ = {isa = PBXFileReference; fileEncoding = 4; lastKnownFileType = sourcecode.c.objc; path = RKHouse.m; sourceTree = "<group>"; };
		3F032AA910FFBC1F00F35142 /* RKResident.h */ = {isa = PBXFileReference; fileEncoding = 4; lastKnownFileType = sourcecode.c.h; path = RKResident.h; sourceTree = "<group>"; };
		3F032AAA10FFBC1F00F35142 /* RKResident.m */ = {isa = PBXFileReference; fileEncoding = 4; lastKnownFileType = sourcecode.c.objc; path = RKResident.m; sourceTree = "<group>"; };
		3F19126812DF6B3200C077AD /* CoreFoundation.framework */ = {isa = PBXFileReference; lastKnownFileType = wrapper.framework; name = CoreFoundation.framework; path = System/Library/Frameworks/CoreFoundation.framework; sourceTree = SDKROOT; };
		3F19129712DF6B4800C077AD /* CFNetwork.framework */ = {isa = PBXFileReference; lastKnownFileType = wrapper.framework; name = CFNetwork.framework; path = System/Library/Frameworks/CFNetwork.framework; sourceTree = SDKROOT; };
		3F6C39A510FE5C95008F47C5 /* UISpec.app */ = {isa = PBXFileReference; explicitFileType = wrapper.application; includeInIndex = 0; path = UISpec.app; sourceTree = BUILT_PRODUCTS_DIR; };
		3F6C39B610FE738A008F47C5 /* UISpec.xcodeproj */ = {isa = PBXFileReference; lastKnownFileType = "wrapper.pb-project"; name = UISpec.xcodeproj; path = /Users/blake/Projects/two_toasters/InMotion/Libraries/UISpec/xcode/UISpec/UISpec.xcodeproj; sourceTree = "<absolute>"; };
		3F6C3A2D10FE749C008F47C5 /* Foundation.framework */ = {isa = PBXFileReference; lastKnownFileType = wrapper.framework; name = Foundation.framework; path = System/Library/Frameworks/Foundation.framework; sourceTree = SDKROOT; };
		3F6C3A9510FE7524008F47C5 /* UIKit.framework */ = {isa = PBXFileReference; lastKnownFileType = wrapper.framework; name = UIKit.framework; path = System/Library/Frameworks/UIKit.framework; sourceTree = SDKROOT; };
		73057FC41331A8F6001908EE /* RKJSONParser+JSONKit.m */ = {isa = PBXFileReference; fileEncoding = 4; lastKnownFileType = sourcecode.c.objc; path = "RKJSONParser+JSONKit.m"; sourceTree = "<group>"; };
		73057FC71331AA3D001908EE /* JSONKit.h */ = {isa = PBXFileReference; fileEncoding = 4; lastKnownFileType = sourcecode.c.h; name = JSONKit.h; path = Vendor/JSONKit/JSONKit.h; sourceTree = "<group>"; };
		73057FC81331AA3D001908EE /* JSONKit.m */ = {isa = PBXFileReference; fileEncoding = 4; lastKnownFileType = sourcecode.c.objc; name = JSONKit.m; path = Vendor/JSONKit/JSONKit.m; sourceTree = "<group>"; };
		73057FD11331AD2E001908EE /* libRestKitJSONParserJSONKit.a */ = {isa = PBXFileReference; explicitFileType = archive.ar; includeInIndex = 0; path = libRestKitJSONParserJSONKit.a; sourceTree = BUILT_PRODUCTS_DIR; };
		7377FBE11268E96300868752 /* RKManagedObjectCache.h */ = {isa = PBXFileReference; fileEncoding = 4; lastKnownFileType = sourcecode.c.h; path = RKManagedObjectCache.h; sourceTree = "<group>"; };
		73C89EEF12A5BB9A000FE600 /* RKReachabilityObserver.h */ = {isa = PBXFileReference; fileEncoding = 4; lastKnownFileType = sourcecode.c.h; path = RKReachabilityObserver.h; sourceTree = "<group>"; };
		73C89EF012A5BB9A000FE600 /* RKReachabilityObserver.m */ = {isa = PBXFileReference; fileEncoding = 4; lastKnownFileType = sourcecode.c.objc; path = RKReachabilityObserver.m; sourceTree = "<group>"; };
		73FE56C4126CB91600E0F30B /* RKURL.h */ = {isa = PBXFileReference; fileEncoding = 4; lastKnownFileType = sourcecode.c.h; path = RKURL.h; sourceTree = "<group>"; };
		73FE56C5126CB91600E0F30B /* RKURL.m */ = {isa = PBXFileReference; fileEncoding = 4; lastKnownFileType = sourcecode.c.objc; path = RKURL.m; sourceTree = "<group>"; };
		AACBBE490F95108600F1A2B1 /* Foundation.framework */ = {isa = PBXFileReference; lastKnownFileType = wrapper.framework; name = Foundation.framework; path = System/Library/Frameworks/Foundation.framework; sourceTree = SDKROOT; };
/* End PBXFileReference section */

/* Begin PBXFrameworksBuildPhase section */
		2523360311E79F090048F9B4 /* Frameworks */ = {
			isa = PBXFrameworksBuildPhase;
			buildActionMask = 2147483647;
			files = (
				2523363E11E7A1F00048F9B4 /* UIKit.framework in Frameworks */,
			);
			runOnlyForDeploymentPostprocessing = 0;
		};
		253A07FA1255161B00976E89 /* Frameworks */ = {
			isa = PBXFrameworksBuildPhase;
			buildActionMask = 2147483647;
			files = (
			);
			runOnlyForDeploymentPostprocessing = 0;
		};
		253A08011255162C00976E89 /* Frameworks */ = {
			isa = PBXFrameworksBuildPhase;
			buildActionMask = 2147483647;
			files = (
			);
			runOnlyForDeploymentPostprocessing = 0;
		};
		253A080A12551D3000976E89 /* Frameworks */ = {
			isa = PBXFrameworksBuildPhase;
			buildActionMask = 2147483647;
			files = (
			);
			runOnlyForDeploymentPostprocessing = 0;
		};
		253A081212551D5300976E89 /* Frameworks */ = {
			isa = PBXFrameworksBuildPhase;
			buildActionMask = 2147483647;
			files = (
			);
			runOnlyForDeploymentPostprocessing = 0;
		};
		2590E64D125231F600531FA8 /* Frameworks */ = {
			isa = PBXFrameworksBuildPhase;
			buildActionMask = 2147483647;
			files = (
			);
			runOnlyForDeploymentPostprocessing = 0;
		};
		2590E6691252353700531FA8 /* Frameworks */ = {
			isa = PBXFrameworksBuildPhase;
			buildActionMask = 2147483647;
			files = (
			);
			runOnlyForDeploymentPostprocessing = 0;
		};
		3F6C39A310FE5C95008F47C5 /* Frameworks */ = {
			isa = PBXFrameworksBuildPhase;
			buildActionMask = 2147483647;
			files = (
				259D5558132856D800897272 /* libUISpec.a in Frameworks */,
				3F6C3A2E10FE749C008F47C5 /* Foundation.framework in Frameworks */,
				3F6C3A9610FE7524008F47C5 /* UIKit.framework in Frameworks */,
				255DE0E210FFABA500A85891 /* CoreData.framework in Frameworks */,
				255DE0F410FFAC0A00A85891 /* SystemConfiguration.framework in Frameworks */,
				25956983126DF1AE004BAC4C /* libRestKitCoreData.a in Frameworks */,
				25956984126DF1AE004BAC4C /* libRestKitJSONParserYAJL.a in Frameworks */,
				25956985126DF1AE004BAC4C /* libRestKitNetwork.a in Frameworks */,
				25956986126DF1AE004BAC4C /* libRestKitObjectMapping.a in Frameworks */,
				25956987126DF1AE004BAC4C /* libRestKitSupport.a in Frameworks */,
				3F1912A712DF6B4800C077AD /* CFNetwork.framework in Frameworks */,
				3F1912AF12DF6B6200C077AD /* MobileCoreServices.framework in Frameworks */,
				259D53B7132854A900897272 /* libOCMock.a in Frameworks */,
			);
			runOnlyForDeploymentPostprocessing = 0;
		};
		73057FCF1331AD2E001908EE /* Frameworks */ = {
			isa = PBXFrameworksBuildPhase;
			buildActionMask = 2147483647;
			files = (
			);
			runOnlyForDeploymentPostprocessing = 0;
		};
/* End PBXFrameworksBuildPhase section */

/* Begin PBXGroup section */
		034768DFFF38A50411DB9C8B /* Products */ = {
			isa = PBXGroup;
			children = (
				2523360511E79F090048F9B4 /* libRestKitThree20.a */,
				2590E64F125231F600531FA8 /* libRestKitJSONParserYAJL.a */,
				2590E66B1252353700531FA8 /* libRestKitJSONParserSBJSON.a */,
				253A07FC1255161B00976E89 /* libRestKitNetwork.a */,
				253A08031255162C00976E89 /* libRestKitObjectMapping.a */,
				253A080C12551D3000976E89 /* libRestKitSupport.a */,
				253A081412551D5300976E89 /* libRestKitCoreData.a */,
				3F6C39A510FE5C95008F47C5 /* UISpec.app */,
				73057FD11331AD2E001908EE /* libRestKitJSONParserJSONKit.a */,
			);
			name = Products;
			sourceTree = "<group>";
		};
		0867D691FE84028FC02AAC07 /* OTRestFramework */ = {
			isa = PBXGroup;
			children = (
				253A085F12551D8D00976E89 /* Code */,
				3F6C3A9210FE750E008F47C5 /* Specs */,
				253A0A8D1255300000976E89 /* Scripts */,
				2590E6711252357200531FA8 /* Vendor */,
				0867D69AFE84028FC02AAC07 /* Frameworks */,
				034768DFFF38A50411DB9C8B /* Products */,
			);
			name = OTRestFramework;
			sourceTree = "<group>";
		};
		0867D69AFE84028FC02AAC07 /* Frameworks */ = {
			isa = PBXGroup;
			children = (
				3F19126812DF6B3200C077AD /* CoreFoundation.framework */,
				3F19129712DF6B4800C077AD /* CFNetwork.framework */,
				3F6C3A9510FE7524008F47C5 /* UIKit.framework */,
				3F6C3A2D10FE749C008F47C5 /* Foundation.framework */,
				AACBBE490F95108600F1A2B1 /* Foundation.framework */,
				255DE0E110FFABA500A85891 /* CoreData.framework */,
				25E075981279D9AB00B22EC9 /* MobileCoreServices.framework */,
				255DE0F310FFAC0A00A85891 /* SystemConfiguration.framework */,
			);
			name = Frameworks;
			sourceTree = "<group>";
		};
		250BC42C11F6260100F3FE5A /* Products */ = {
			isa = PBXGroup;
			children = (
				250BC43311F6260100F3FE5A /* UISpec_Simulator.a */,
				250BC43511F6260100F3FE5A /* UISpec_Device.a */,
				250BC43711F6260100F3FE5A /* Specs.app */,
			);
			name = Products;
			sourceTree = "<group>";
		};
		253A085F12551D8D00976E89 /* Code */ = {
			isa = PBXGroup;
			children = (
				253A089212551D8D00976E89 /* RestKit.h */,
				253A086512551D8D00976E89 /* Network */,
				253A087C12551D8D00976E89 /* ObjectMapping */,
				253A086012551D8D00976E89 /* CoreData */,
				253A089312551D8D00976E89 /* Support */,
				253A089E12551D8D00976E89 /* Three20 */,
			);
			path = Code;
			sourceTree = "<group>";
		};
		253A086012551D8D00976E89 /* CoreData */ = {
			isa = PBXGroup;
			children = (
				25431EBA1255640800A315CF /* CoreData.h */,
				253A086112551D8D00976E89 /* RKManagedObject.h */,
				253A086212551D8D00976E89 /* RKManagedObject.m */,
				7377FBE11268E96300868752 /* RKManagedObjectCache.h */,
				253A086312551D8D00976E89 /* RKManagedObjectStore.h */,
				253A086412551D8D00976E89 /* RKManagedObjectStore.m */,
				251D14AA133597B800959061 /* RKManagedObjectLoader.h */,
				251D14AB133597B800959061 /* RKManagedObjectLoader.m */,
				253A088812551D8D00976E89 /* RKManagedObjectSeeder.h */,
				253A088912551D8D00976E89 /* RKManagedObjectSeeder.m */,
			);
			path = CoreData;
			sourceTree = "<group>";
		};
		253A086512551D8D00976E89 /* Network */ = {
			isa = PBXGroup;
			children = (
				253A08AE12551EA500976E89 /* Network.h */,
				253A086612551D8D00976E89 /* NSDictionary+RKRequestSerialization.h */,
				253A086712551D8D00976E89 /* NSDictionary+RKRequestSerialization.m */,
				253A086812551D8D00976E89 /* NSObject+RKJSONSerialization.m */,
				253A086912551D8D00976E89 /* RKClient.h */,
				253A086A12551D8D00976E89 /* RKClient.m */,
				253A086B12551D8D00976E89 /* RKJSONSerialization.h */,
				253A086C12551D8D00976E89 /* RKJSONSerialization.m */,
				253A086D12551D8D00976E89 /* RKNotifications.h */,
				253A086E12551D8D00976E89 /* RKNotifications.m */,
				253A086F12551D8D00976E89 /* RKParams.h */,
				253A087012551D8D00976E89 /* RKParams.m */,
				253A087112551D8D00976E89 /* RKParamsAttachment.h */,
				253A087212551D8D00976E89 /* RKParamsAttachment.m */,
				73C89EEF12A5BB9A000FE600 /* RKReachabilityObserver.h */,
				73C89EF012A5BB9A000FE600 /* RKReachabilityObserver.m */,
				253A087712551D8D00976E89 /* RKRequest.h */,
				253A087812551D8D00976E89 /* RKRequest.m */,
				253A087912551D8D00976E89 /* RKRequestSerializable.h */,
				253A087A12551D8D00976E89 /* RKResponse.h */,
				253A087B12551D8D00976E89 /* RKResponse.m */,
				73FE56C4126CB91600E0F30B /* RKURL.h */,
				73FE56C5126CB91600E0F30B /* RKURL.m */,
				2538C05A12A6C44A0006903C /* RKRequestQueue.h */,
				2538C05B12A6C44A0006903C /* RKRequestQueue.m */,
			);
			path = Network;
			sourceTree = "<group>";
		};
		253A087C12551D8D00976E89 /* ObjectMapping */ = {
			isa = PBXGroup;
			children = (
				253A09E512552B5300976E89 /* ObjectMapping.h */,
				253A087D12551D8D00976E89 /* RKObject.h */,
				253A087E12551D8D00976E89 /* RKObject.m */,
				253A087F12551D8D00976E89 /* RKObjectLoader.h */,
				253A088012551D8D00976E89 /* RKObjectLoader.m */,
				253A088112551D8D00976E89 /* RKObjectManager.h */,
				253A088212551D8D00976E89 /* RKObjectManager.m */,
				253A088312551D8D00976E89 /* RKObjectMappable.h */,
				253A088412551D8D00976E89 /* RKObjectMapper.h */,
				253A088512551D8D00976E89 /* RKObjectMapper.m */,
				253A088612551D8D00976E89 /* RKObjectPropertyInspector.h */,
				253A088712551D8D00976E89 /* RKObjectPropertyInspector.m */,
				253A088A12551D8D00976E89 /* RKRouter.h */,
				259562E2126D3B36004BAC4C /* RKDynamicRouter.h */,
				259562E3126D3B36004BAC4C /* RKDynamicRouter.m */,
				259562E6126D3B43004BAC4C /* RKRailsRouter.h */,
				259562E7126D3B43004BAC4C /* RKRailsRouter.m */,
				253E1B1012E9450700F3E4B0 /* RKObjectMappable.m */,
			);
			path = ObjectMapping;
			sourceTree = "<group>";
		};
		253A089312551D8D00976E89 /* Support */ = {
			isa = PBXGroup;
			children = (
				253A08B41255212300976E89 /* Parsers */,
				253A089412551D8D00976E89 /* Errors.h */,
				253A089512551D8D00976E89 /* Errors.m */,
				253A089612551D8D00976E89 /* NSDictionary+RKAdditions.h */,
				253A089712551D8D00976E89 /* NSDictionary+RKAdditions.m */,
				253A089812551D8D00976E89 /* NSObject+RKJSONSerialization.h */,
				253A089912551D8D00976E89 /* NSString+InflectionSupport.h */,
				253A089A12551D8D00976E89 /* NSString+InflectionSupport.m */,
				253A089B12551D8D00976E89 /* RestKit_Prefix.pch */,
				25432040125618F000A315CF /* RKParser.h */,
				253A089C12551D8D00976E89 /* RKSearchEngine.h */,
				253A089D12551D8D00976E89 /* RKSearchEngine.m */,
				253A09F512552BDC00976E89 /* Support.h */,
			);
			path = Support;
			sourceTree = "<group>";
		};
		253A089E12551D8D00976E89 /* Three20 */ = {
			isa = PBXGroup;
			children = (
				253A08A512551D8D00976E89 /* Three20.h */,
				253A089F12551D8D00976E89 /* RKRequestFilterableTTModel.h */,
				253A08A012551D8D00976E89 /* RKRequestFilterableTTModel.m */,
				253A08A312551D8D00976E89 /* RKRequestTTModel.h */,
				253A08A412551D8D00976E89 /* RKRequestTTModel.m */,
			);
			path = Three20;
			sourceTree = "<group>";
		};
		253A08B41255212300976E89 /* Parsers */ = {
			isa = PBXGroup;
			children = (
				253A08B51255212300976E89 /* JSON */,
				253A08B81255212300976E89 /* RKJSONParser.h */,
			);
			path = Parsers;
			sourceTree = "<group>";
		};
		253A08B51255212300976E89 /* JSON */ = {
			isa = PBXGroup;
			children = (
				253A08B61255212300976E89 /* RKJSONParser+SBJSON.m */,
				253A08B71255212300976E89 /* RKJSONParser+YAJL.m */,
				73057FC41331A8F6001908EE /* RKJSONParser+JSONKit.m */,
			);
			path = JSON;
			sourceTree = "<group>";
		};
		253A0A8D1255300000976E89 /* Scripts */ = {
			isa = PBXGroup;
			children = (
				253A0A8E1255300000976E89 /* Protect.command */,
			);
			path = Scripts;
			sourceTree = "<group>";
		};
		255DE05B10FFA04200A85891 /* Models */ = {
			isa = PBXGroup;
			children = (
				256FD64C112C7AF50077F340 /* RKMappableObject.h */,
				256FD64F112C7B780077F340 /* RKMappableObject.m */,
				256FD64D112C7AF50077F340 /* RKMappableAssociation.h */,
				256FD650112C7B780077F340 /* RKMappableAssociation.m */,
				256FD522112C6A340077F340 /* Data Model.xcdatamodel */,
				255DE05C10FFA05800A85891 /* RKHuman.h */,
				255DE05D10FFA05800A85891 /* RKHuman.m */,
				3F032A7710FFB89100F35142 /* RKCat.h */,
				3F032A7810FFB89100F35142 /* RKCat.m */,
				3F032AA610FFBBCD00F35142 /* RKHouse.h */,
				3F032AA710FFBBCD00F35142 /* RKHouse.m */,
				3F032AA910FFBC1F00F35142 /* RKResident.h */,
				3F032AAA10FFBC1F00F35142 /* RKResident.m */,
				256FDE53112DB0B90077F340 /* RKObjectMapperSpecModel.h */,
				256FDE54112DB0B90077F340 /* RKObjectMapperSpecModel.m */,
			);
			path = Models;
			sourceTree = "<group>";
		};
		2590E6711252357200531FA8 /* Vendor */ = {
			isa = PBXGroup;
			children = (
				73057FC61331AA28001908EE /* JSONKit */,
				2590E69A1252372800531FA8 /* YAJL */,
				2590E673125235C200531FA8 /* SBJSON */,
			);
			name = Vendor;
			sourceTree = "<group>";
		};
		2590E673125235C200531FA8 /* SBJSON */ = {
			isa = PBXGroup;
			children = (
				2590E674125235C200531FA8 /* JSON.h */,
				2590E675125235C200531FA8 /* NSObject+SBJSON.h */,
				2590E676125235C200531FA8 /* NSObject+SBJSON.m */,
				2590E677125235C200531FA8 /* NSString+SBJSON.h */,
				2590E678125235C200531FA8 /* NSString+SBJSON.m */,
				2590E679125235C200531FA8 /* SBJsonBase.h */,
				2590E67A125235C200531FA8 /* SBJsonBase.m */,
				2590E67B125235C200531FA8 /* SBJsonParser.h */,
				2590E67C125235C200531FA8 /* SBJsonParser.m */,
				2590E67D125235C200531FA8 /* SBJsonWriter.h */,
				2590E67E125235C200531FA8 /* SBJsonWriter.m */,
			);
			name = SBJSON;
			path = Vendor/SBJSON;
			sourceTree = "<group>";
		};
		2590E69A1252372800531FA8 /* YAJL */ = {
			isa = PBXGroup;
			children = (
				2590E8581252515400531FA8 /* Libraries */,
				2590E69B1252372800531FA8 /* NSBundle+YAJL.h */,
				2590E69C1252372800531FA8 /* NSBundle+YAJL.m */,
				2590E69D1252372800531FA8 /* NSObject+YAJL.h */,
				2590E69E1252372800531FA8 /* NSObject+YAJL.m */,
				2590E69F1252372800531FA8 /* yajl-1.0.9 */,
				2590E71B1252372800531FA8 /* YAJL.h */,
				2590E71C1252372800531FA8 /* YAJLDocument.h */,
				2590E71D1252372800531FA8 /* YAJLDocument.m */,
				2590E71E1252372800531FA8 /* YAJLGen.h */,
				2590E71F1252372800531FA8 /* YAJLGen.m */,
				2590E7201252372800531FA8 /* YAJLIOS.h */,
				2590E7211252372800531FA8 /* YAJLParser.h */,
				2590E7221252372800531FA8 /* YAJLParser.m */,
			);
			name = YAJL;
			path = Vendor/YAJL;
			sourceTree = "<group>";
		};
		2590E69F1252372800531FA8 /* yajl-1.0.9 */ = {
			isa = PBXGroup;
			children = (
				2590E6A01252372800531FA8 /* BUILDING */,
				2590E6A11252372800531FA8 /* BUILDING.win32 */,
				2590E6A21252372800531FA8 /* ChangeLog */,
				2590E6A31252372800531FA8 /* CMakeLists.txt */,
				2590E6A41252372800531FA8 /* configure */,
				2590E6A51252372800531FA8 /* COPYING */,
				2590E6A61252372800531FA8 /* README */,
				2590E6AA1252372800531FA8 /* src */,
			);
			path = "yajl-1.0.9";
			sourceTree = "<group>";
		};
		2590E6AA1252372800531FA8 /* src */ = {
			isa = PBXGroup;
			children = (
				2590E6AB1252372800531FA8 /* api */,
				2590E6AF1252372800531FA8 /* CMakeLists.txt */,
				2590E6B01252372800531FA8 /* yajl */,
				2590E6B11252372800531FA8 /* yajl.c */,
				2590E6B21252372800531FA8 /* YAJL.dxy */,
				2590E6B31252372800531FA8 /* yajl_alloc.c */,
				2590E6B41252372800531FA8 /* yajl_alloc.h */,
				2590E6B51252372800531FA8 /* yajl_buf.c */,
				2590E6B61252372800531FA8 /* yajl_buf.h */,
				2590E6B71252372800531FA8 /* yajl_bytestack.h */,
				2590E6B81252372800531FA8 /* yajl_encode.c */,
				2590E6B91252372800531FA8 /* yajl_encode.h */,
				2590E6BA1252372800531FA8 /* yajl_gen.c */,
				2590E6BB1252372800531FA8 /* yajl_lex.c */,
				2590E6BC1252372800531FA8 /* yajl_lex.h */,
				2590E6BD1252372800531FA8 /* yajl_parser.c */,
				2590E6BE1252372800531FA8 /* yajl_parser.h */,
			);
			path = src;
			sourceTree = "<group>";
		};
		2590E6AB1252372800531FA8 /* api */ = {
			isa = PBXGroup;
			children = (
				2590E6AC1252372800531FA8 /* yajl_common.h */,
				2590E6AD1252372800531FA8 /* yajl_gen.h */,
				2590E6AE1252372800531FA8 /* yajl_parse.h */,
			);
			path = api;
			sourceTree = "<group>";
		};
		2590E8581252515400531FA8 /* Libraries */ = {
			isa = PBXGroup;
			children = (
				2590E8591252515400531FA8 /* GHKit */,
				2590E85C1252515400531FA8 /* GTM */,
			);
			path = Libraries;
			sourceTree = "<group>";
		};
		2590E8591252515400531FA8 /* GHKit */ = {
			isa = PBXGroup;
			children = (
				2590E85A1252515400531FA8 /* GHNSBundle+Utils.h */,
				2590E85B1252515400531FA8 /* GHNSBundle+Utils.m */,
			);
			path = GHKit;
			sourceTree = "<group>";
		};
		2590E85C1252515400531FA8 /* GTM */ = {
			isa = PBXGroup;
			children = (
				2590E85D1252515400531FA8 /* GTMBase64.h */,
				2590E85E1252515400531FA8 /* GTMBase64.m */,
			);
			path = GTM;
			sourceTree = "<group>";
		};
		259D510D1328547000897272 /* CoreData */ = {
			isa = PBXGroup;
			children = (
				259D510E1328547000897272 /* RKManagedObjectSpec.m */,
			);
			path = CoreData;
			sourceTree = "<group>";
		};
		259D510F1328547000897272 /* Network */ = {
			isa = PBXGroup;
			children = (
				259D51101328547000897272 /* RKClientSpec.m */,
				259D51111328547000897272 /* RKParamsAttachmentSpec.m */,
				259D51121328547000897272 /* RKRequestSpec.m */,
				259D51131328547000897272 /* RKResponseSpec.m */,
			);
			path = Network;
			sourceTree = "<group>";
		};
		259D51141328547000897272 /* ObjectMapping */ = {
			isa = PBXGroup;
			children = (
				259D51151328547000897272 /* RKDynamicRouterSpec.m */,
				259D51161328547000897272 /* RKObjectMapperSpec.m */,
				259D51171328547000897272 /* RKObjectManagerSpec.m */,
				259D51181328547000897272 /* RKObjectSpec.m */,
				259D51191328547000897272 /* RKRailsRouterSpec.m */,
			);
			path = ObjectMapping;
			sourceTree = "<group>";
		};
		259D511A1328547000897272 /* Support */ = {
			isa = PBXGroup;
			children = (
				259D511B1328547000897272 /* NSDictionary+RKRequestSerializationSpec.m */,
			);
			path = Support;
			sourceTree = "<group>";
		};
		259D5127132854A700897272 /* Runner */ = {
			isa = PBXGroup;
			children = (
				259D5548132856A400897272 /* UISpec.xcodeproj */,
				259D5128132854A700897272 /* main.m */,
				259D5129132854A700897272 /* OCMock */,
				259D5133132854A700897272 /* RKSpecEnvironment.h */,
				259D5134132854A700897272 /* RKSpecResponseLoader.h */,
				259D5135132854A700897272 /* RKSpecResponseLoader.m */,
				259D53A1132854A800897272 /* UISpec+UISpecRunner.h */,
				259D53A2132854A800897272 /* UISpec+UISpecRunner.m */,
				259D5557132856D700897272 /* libUISpec.a */,
			);
			path = Runner;
			sourceTree = "<group>";
		};
		259D5129132854A700897272 /* OCMock */ = {
			isa = PBXGroup;
			children = (
				259D5132132854A700897272 /* libOCMock.a */,
			);
			path = OCMock;
			sourceTree = "<group>";
		};
		259D5549132856A400897272 /* Products */ = {
			isa = PBXGroup;
			children = (
				259D5552132856A400897272 /* libUISpec.a */,
				250F884913337F89002F4590 /* Specs.app */,
			);
			name = Products;
			sourceTree = "<group>";
		};
		3F6C3A9210FE750E008F47C5 /* Specs */ = {
			isa = PBXGroup;
			children = (
				259D510D1328547000897272 /* CoreData */,
				259D510F1328547000897272 /* Network */,
				259D51141328547000897272 /* ObjectMapping */,
				259D511A1328547000897272 /* Support */,
				255DE05B10FFA04200A85891 /* Models */,
				259D5127132854A700897272 /* Runner */,
			);
			path = Specs;
			sourceTree = "<group>";
		};
		73057FC61331AA28001908EE /* JSONKit */ = {
			isa = PBXGroup;
			children = (
				73057FC71331AA3D001908EE /* JSONKit.h */,
				73057FC81331AA3D001908EE /* JSONKit.m */,
			);
			name = JSONKit;
			sourceTree = "<group>";
		};
/* End PBXGroup section */

/* Begin PBXHeadersBuildPhase section */
		2523360111E79F090048F9B4 /* Headers */ = {
			isa = PBXHeadersBuildPhase;
			buildActionMask = 2147483647;
			files = (
				253A092D125525EE00976E89 /* Three20.h in Headers */,
				253A092F125525F000976E89 /* RKRequestTTModel.h in Headers */,
				253A0933125525F100976E89 /* RKRequestFilterableTTModel.h in Headers */,
			);
			runOnlyForDeploymentPostprocessing = 0;
		};
		253A07F81255161B00976E89 /* Headers */ = {
			isa = PBXHeadersBuildPhase;
			buildActionMask = 2147483647;
			files = (
				253A08AF12551EA500976E89 /* Network.h in Headers */,
				253A08CC125522CE00976E89 /* NSDictionary+RKRequestSerialization.h in Headers */,
				253A08CF125522D200976E89 /* RKClient.h in Headers */,
				253A08D1125522D300976E89 /* RKJSONSerialization.h in Headers */,
				253A08D3125522D400976E89 /* RKNotifications.h in Headers */,
				253A08D5125522D600976E89 /* RKParams.h in Headers */,
				253A08D7125522D800976E89 /* RKParamsAttachment.h in Headers */,
				253A08DD125522E100976E89 /* RKRequest.h in Headers */,
				253A08DF125522E300976E89 /* RKRequestSerializable.h in Headers */,
				253A08E0125522E300976E89 /* RKResponse.h in Headers */,
				73FE56C7126CB91600E0F30B /* RKURL.h in Headers */,
				73C89EF212A5BB9A000FE600 /* RKReachabilityObserver.h in Headers */,
				2538C05C12A6C44A0006903C /* RKRequestQueue.h in Headers */,
			);
			runOnlyForDeploymentPostprocessing = 0;
		};
		253A07FF1255162C00976E89 /* Headers */ = {
			isa = PBXHeadersBuildPhase;
			buildActionMask = 2147483647;
			files = (
				253A08F81255246300976E89 /* RKObject.h in Headers */,
				253A08FA1255246400976E89 /* RKObjectLoader.h in Headers */,
				253A08FC1255246500976E89 /* RKObjectManager.h in Headers */,
				253A08FE1255246600976E89 /* RKObjectMappable.h in Headers */,
				253A08FF1255246800976E89 /* RKObjectMapper.h in Headers */,
				253A09021255246A00976E89 /* RKObjectPropertyInspector.h in Headers */,
				253A09051255246C00976E89 /* RKRouter.h in Headers */,
				253A09E612552B5300976E89 /* ObjectMapping.h in Headers */,
				259562E4126D3B36004BAC4C /* RKDynamicRouter.h in Headers */,
				259562E8126D3B43004BAC4C /* RKRailsRouter.h in Headers */,
			);
			runOnlyForDeploymentPostprocessing = 0;
		};
		253A080812551D3000976E89 /* Headers */ = {
			isa = PBXHeadersBuildPhase;
			buildActionMask = 2147483647;
			files = (
				253A09161255250A00976E89 /* Errors.h in Headers */,
				253A09181255250B00976E89 /* NSDictionary+RKAdditions.h in Headers */,
				253A091A1255250E00976E89 /* NSObject+RKJSONSerialization.h in Headers */,
				253A091B1255250E00976E89 /* NSString+InflectionSupport.h in Headers */,
				253A091D1255251600976E89 /* RKJSONParser.h in Headers */,
				253A091E1255251800976E89 /* RKSearchEngine.h in Headers */,
				253A09F612552BDC00976E89 /* Support.h in Headers */,
				25432041125618F000A315CF /* RKParser.h in Headers */,
			);
			runOnlyForDeploymentPostprocessing = 0;
		};
		253A081012551D5300976E89 /* Headers */ = {
			isa = PBXHeadersBuildPhase;
			buildActionMask = 2147483647;
			files = (
				253A09241255258400976E89 /* RKManagedObject.h in Headers */,
				253A09261255258500976E89 /* RKManagedObjectStore.h in Headers */,
				25431EBB1255640800A315CF /* CoreData.h in Headers */,
				2543201C1256179900A315CF /* RKManagedObjectSeeder.h in Headers */,
				7377FBE21268E96300868752 /* RKManagedObjectCache.h in Headers */,
				251D14AC133597B800959061 /* RKManagedObjectLoader.h in Headers */,
			);
			runOnlyForDeploymentPostprocessing = 0;
		};
		2590E64B125231F600531FA8 /* Headers */ = {
			isa = PBXHeadersBuildPhase;
			buildActionMask = 2147483647;
			files = (
				2590E7231252372800531FA8 /* NSBundle+YAJL.h in Headers */,
				2590E7251252372800531FA8 /* NSObject+YAJL.h in Headers */,
				2590E7281252372800531FA8 /* yajl_common.h in Headers */,
				2590E7291252372800531FA8 /* yajl_gen.h in Headers */,
				2590E72A1252372800531FA8 /* yajl_parse.h in Headers */,
				2590E72D1252372800531FA8 /* yajl_alloc.h in Headers */,
				2590E72F1252372800531FA8 /* yajl_buf.h in Headers */,
				2590E7301252372800531FA8 /* yajl_bytestack.h in Headers */,
				2590E7321252372800531FA8 /* yajl_encode.h in Headers */,
				2590E7351252372800531FA8 /* yajl_lex.h in Headers */,
				2590E7371252372800531FA8 /* yajl_parser.h in Headers */,
				2590E73A1252372800531FA8 /* YAJL.h in Headers */,
				2590E73B1252372800531FA8 /* YAJLDocument.h in Headers */,
				2590E73D1252372800531FA8 /* YAJLGen.h in Headers */,
				2590E73F1252372800531FA8 /* YAJLIOS.h in Headers */,
				2590E7401252372800531FA8 /* YAJLParser.h in Headers */,
				2590E85F1252515400531FA8 /* GHNSBundle+Utils.h in Headers */,
				2590E8611252515400531FA8 /* GTMBase64.h in Headers */,
			);
			runOnlyForDeploymentPostprocessing = 0;
		};
		2590E6671252353700531FA8 /* Headers */ = {
			isa = PBXHeadersBuildPhase;
			buildActionMask = 2147483647;
			files = (
				2590E67F125235C200531FA8 /* JSON.h in Headers */,
				2590E680125235C200531FA8 /* NSObject+SBJSON.h in Headers */,
				2590E682125235C200531FA8 /* NSString+SBJSON.h in Headers */,
				2590E684125235C200531FA8 /* SBJsonBase.h in Headers */,
				2590E686125235C200531FA8 /* SBJsonParser.h in Headers */,
				2590E688125235C200531FA8 /* SBJsonWriter.h in Headers */,
			);
			runOnlyForDeploymentPostprocessing = 0;
		};
		73057FCD1331AD2E001908EE /* Headers */ = {
			isa = PBXHeadersBuildPhase;
			buildActionMask = 2147483647;
			files = (
				73057FD61331AD5E001908EE /* JSONKit.h in Headers */,
			);
			runOnlyForDeploymentPostprocessing = 0;
		};
/* End PBXHeadersBuildPhase section */

/* Begin PBXNativeTarget section */
		2523360411E79F090048F9B4 /* RestKitThree20 */ = {
			isa = PBXNativeTarget;
			buildConfigurationList = 2523361C11E79F170048F9B4 /* Build configuration list for PBXNativeTarget "RestKitThree20" */;
			buildPhases = (
				2523360111E79F090048F9B4 /* Headers */,
				2523360211E79F090048F9B4 /* Sources */,
				2523360311E79F090048F9B4 /* Frameworks */,
			);
			buildRules = (
			);
			dependencies = (
				73FE56A9126CB83400E0F30B /* PBXTargetDependency */,
			);
			name = RestKitThree20;
			productName = "Three20 Support";
			productReference = 2523360511E79F090048F9B4 /* libRestKitThree20.a */;
			productType = "com.apple.product-type.library.static";
		};
		253A07FB1255161B00976E89 /* RestKitNetwork */ = {
			isa = PBXNativeTarget;
			buildConfigurationList = 253A08061255165300976E89 /* Build configuration list for PBXNativeTarget "RestKitNetwork" */;
			buildPhases = (
				253A07F81255161B00976E89 /* Headers */,
				253A07F91255161B00976E89 /* Sources */,
				253A07FA1255161B00976E89 /* Frameworks */,
			);
			buildRules = (
			);
			dependencies = (
			);
			name = RestKitNetwork;
			productName = RKNetwork;
			productReference = 253A07FC1255161B00976E89 /* libRestKitNetwork.a */;
			productType = "com.apple.product-type.library.static";
		};
		253A08021255162C00976E89 /* RestKitObjectMapping */ = {
			isa = PBXNativeTarget;
			buildConfigurationList = 253A08071255165300976E89 /* Build configuration list for PBXNativeTarget "RestKitObjectMapping" */;
			buildPhases = (
				253A07FF1255162C00976E89 /* Headers */,
				253A08001255162C00976E89 /* Sources */,
				253A08011255162C00976E89 /* Frameworks */,
			);
			buildRules = (
			);
			dependencies = (
			);
			name = RestKitObjectMapping;
			productName = RKObjectMapping;
			productReference = 253A08031255162C00976E89 /* libRestKitObjectMapping.a */;
			productType = "com.apple.product-type.library.static";
		};
		253A080B12551D3000976E89 /* RestKitSupport */ = {
			isa = PBXNativeTarget;
			buildConfigurationList = 253A080F12551D4F00976E89 /* Build configuration list for PBXNativeTarget "RestKitSupport" */;
			buildPhases = (
				253A080812551D3000976E89 /* Headers */,
				253A080912551D3000976E89 /* Sources */,
				253A080A12551D3000976E89 /* Frameworks */,
			);
			buildRules = (
			);
			dependencies = (
			);
			name = RestKitSupport;
			productName = RKSupport;
			productReference = 253A080C12551D3000976E89 /* libRestKitSupport.a */;
			productType = "com.apple.product-type.library.static";
		};
		253A081312551D5300976E89 /* RestKitCoreData */ = {
			isa = PBXNativeTarget;
			buildConfigurationList = 253A085E12551D7300976E89 /* Build configuration list for PBXNativeTarget "RestKitCoreData" */;
			buildPhases = (
				253A081012551D5300976E89 /* Headers */,
				253A081112551D5300976E89 /* Sources */,
				253A081212551D5300976E89 /* Frameworks */,
			);
			buildRules = (
			);
			dependencies = (
			);
			name = RestKitCoreData;
			productName = RKCoreData;
			productReference = 253A081412551D5300976E89 /* libRestKitCoreData.a */;
			productType = "com.apple.product-type.library.static";
		};
		2590E64E125231F600531FA8 /* RestKitJSONParser+YAJL */ = {
			isa = PBXNativeTarget;
			buildConfigurationList = 2590E6541252323000531FA8 /* Build configuration list for PBXNativeTarget "RestKitJSONParser+YAJL" */;
			buildPhases = (
				2590E64B125231F600531FA8 /* Headers */,
				2590E64C125231F600531FA8 /* Sources */,
				2590E64D125231F600531FA8 /* Frameworks */,
			);
			buildRules = (
			);
			dependencies = (
			);
			name = "RestKitJSONParser+YAJL";
			productName = "RestKit+YAJL";
			productReference = 2590E64F125231F600531FA8 /* libRestKitJSONParserYAJL.a */;
			productType = "com.apple.product-type.library.static";
		};
		2590E66A1252353700531FA8 /* RestKitJSONParser+SBJSON */ = {
			isa = PBXNativeTarget;
			buildConfigurationList = 2590E6721252357200531FA8 /* Build configuration list for PBXNativeTarget "RestKitJSONParser+SBJSON" */;
			buildPhases = (
				2590E6671252353700531FA8 /* Headers */,
				2590E6681252353700531FA8 /* Sources */,
				2590E6691252353700531FA8 /* Frameworks */,
			);
			buildRules = (
			);
			dependencies = (
			);
			name = "RestKitJSONParser+SBJSON";
			productName = "RestKit+SBJSON";
			productReference = 2590E66B1252353700531FA8 /* libRestKitJSONParserSBJSON.a */;
			productType = "com.apple.product-type.library.static";
		};
		3F6C39A410FE5C95008F47C5 /* UISpec */ = {
			isa = PBXNativeTarget;
			buildConfigurationList = 3F6C39AA10FE5C95008F47C5 /* Build configuration list for PBXNativeTarget "UISpec" */;
			buildPhases = (
				3F6C39A110FE5C95008F47C5 /* Resources */,
				3F6C39A210FE5C95008F47C5 /* Sources */,
				3F6C39A310FE5C95008F47C5 /* Frameworks */,
			);
			buildRules = (
			);
			dependencies = (
				250F884513337F89002F4590 /* PBXTargetDependency */,
				259D5556132856B700897272 /* PBXTargetDependency */,
				3F4BC8F312DE4C7F00048E71 /* PBXTargetDependency */,
				25956982126DF182004BAC4C /* PBXTargetDependency */,
			);
			name = UISpec;
			productName = "UI Spec";
			productReference = 3F6C39A510FE5C95008F47C5 /* UISpec.app */;
			productType = "com.apple.product-type.application";
		};
		73057FD01331AD2E001908EE /* RestKitJSONParser+JSONKit */ = {
			isa = PBXNativeTarget;
			buildConfigurationList = 73057FD81331AD85001908EE /* Build configuration list for PBXNativeTarget "RestKitJSONParser+JSONKit" */;
			buildPhases = (
				73057FCD1331AD2E001908EE /* Headers */,
				73057FCE1331AD2E001908EE /* Sources */,
				73057FCF1331AD2E001908EE /* Frameworks */,
			);
			buildRules = (
			);
			dependencies = (
			);
			name = "RestKitJSONParser+JSONKit";
			productName = "RestKitJSONParser+JSONKit";
			productReference = 73057FD11331AD2E001908EE /* libRestKitJSONParserJSONKit.a */;
			productType = "com.apple.product-type.library.static";
		};
/* End PBXNativeTarget section */

/* Begin PBXProject section */
		0867D690FE84028FC02AAC07 /* Project object */ = {
			isa = PBXProject;
			attributes = {
				ORGANIZATIONNAME = "Two Toasters";
			};
			buildConfigurationList = 1DEB922208733DC00010E9CD /* Build configuration list for PBXProject "RestKit" */;
			compatibilityVersion = "Xcode 3.2";
			developmentRegion = English;
			hasScannedForEncodings = 1;
			knownRegions = (
				English,
				Japanese,
				French,
				German,
				en,
			);
			mainGroup = 0867D691FE84028FC02AAC07 /* OTRestFramework */;
			productRefGroup = 034768DFFF38A50411DB9C8B /* Products */;
			projectDirPath = "";
			projectReferences = (
				{
					ProductGroup = 250BC42C11F6260100F3FE5A /* Products */;
					ProjectRef = 3F6C39B610FE738A008F47C5 /* UISpec.xcodeproj */;
				},
				{
					ProductGroup = 259D5549132856A400897272 /* Products */;
					ProjectRef = 259D5548132856A400897272 /* UISpec.xcodeproj */;
				},
			);
			projectRoot = "";
			targets = (
				25956956126DF0A8004BAC4C /* RestKit */,
				253A07FB1255161B00976E89 /* RestKitNetwork */,
				253A08021255162C00976E89 /* RestKitObjectMapping */,
				253A080B12551D3000976E89 /* RestKitSupport */,
				2590E64E125231F600531FA8 /* RestKitJSONParser+YAJL */,
				2590E66A1252353700531FA8 /* RestKitJSONParser+SBJSON */,
				73057FD01331AD2E001908EE /* RestKitJSONParser+JSONKit */,
				253A081312551D5300976E89 /* RestKitCoreData */,
				2523360411E79F090048F9B4 /* RestKitThree20 */,
				3F6C39A410FE5C95008F47C5 /* UISpec */,
			);
		};
/* End PBXProject section */

/* Begin PBXReferenceProxy section */
		250BC43311F6260100F3FE5A /* UISpec_Simulator.a */ = {
			isa = PBXReferenceProxy;
			fileType = archive.ar;
			path = UISpec_Simulator.a;
			remoteRef = 250BC43211F6260100F3FE5A /* PBXContainerItemProxy */;
			sourceTree = BUILT_PRODUCTS_DIR;
		};
		250BC43511F6260100F3FE5A /* UISpec_Device.a */ = {
			isa = PBXReferenceProxy;
			fileType = archive.ar;
			path = UISpec_Device.a;
			remoteRef = 250BC43411F6260100F3FE5A /* PBXContainerItemProxy */;
			sourceTree = BUILT_PRODUCTS_DIR;
		};
		250BC43711F6260100F3FE5A /* Specs.app */ = {
			isa = PBXReferenceProxy;
			fileType = wrapper.application;
			path = Specs.app;
			remoteRef = 250BC43611F6260100F3FE5A /* PBXContainerItemProxy */;
			sourceTree = BUILT_PRODUCTS_DIR;
		};
		250F884913337F89002F4590 /* Specs.app */ = {
			isa = PBXReferenceProxy;
			fileType = wrapper.application;
			path = Specs.app;
			remoteRef = 250F884813337F89002F4590 /* PBXContainerItemProxy */;
			sourceTree = BUILT_PRODUCTS_DIR;
		};
		259D5552132856A400897272 /* libUISpec.a */ = {
			isa = PBXReferenceProxy;
			fileType = archive.ar;
			path = libUISpec.a;
			remoteRef = 259D5551132856A400897272 /* PBXContainerItemProxy */;
			sourceTree = BUILT_PRODUCTS_DIR;
		};
/* End PBXReferenceProxy section */

/* Begin PBXResourcesBuildPhase section */
		3F6C39A110FE5C95008F47C5 /* Resources */ = {
			isa = PBXResourcesBuildPhase;
			buildActionMask = 2147483647;
			files = (
			);
			runOnlyForDeploymentPostprocessing = 0;
		};
/* End PBXResourcesBuildPhase section */

/* Begin PBXShellScriptBuildPhase section */
		250F87BE13337518002F4590 /* Copy Headers to Legacy Location */ = {
			isa = PBXShellScriptBuildPhase;
			buildActionMask = 2147483647;
			files = (
			);
			inputPaths = (
			);
			name = "Copy Headers to Legacy Location";
			outputPaths = (
			);
			runOnlyForDeploymentPostprocessing = 0;
			shellPath = "/bin/sh Scripts/CopyHeadersToLegacyBuildDir.command";
			shellScript = "";
		};
		25956980126DF159004BAC4C /* Protect Copied Headers */ = {
			isa = PBXShellScriptBuildPhase;
			buildActionMask = 2147483647;
			files = (
			);
			inputPaths = (
			);
			name = "Protect Copied Headers";
			outputPaths = (
			);
			runOnlyForDeploymentPostprocessing = 0;
			shellPath = "/bin/sh Scripts/Protect.command";
			shellScript = "";
		};
/* End PBXShellScriptBuildPhase section */

/* Begin PBXSourcesBuildPhase section */
		2523360211E79F090048F9B4 /* Sources */ = {
			isa = PBXSourcesBuildPhase;
			buildActionMask = 2147483647;
			files = (
				253A092E125525EF00976E89 /* RKRequestTTModel.m in Sources */,
				253A0932125525F100976E89 /* RKRequestFilterableTTModel.m in Sources */,
			);
			runOnlyForDeploymentPostprocessing = 0;
		};
		253A07F91255161B00976E89 /* Sources */ = {
			isa = PBXSourcesBuildPhase;
			buildActionMask = 2147483647;
			files = (
				253A08CD125522D000976E89 /* NSDictionary+RKRequestSerialization.m in Sources */,
				253A08CE125522D100976E89 /* NSObject+RKJSONSerialization.m in Sources */,
				253A08D0125522D200976E89 /* RKClient.m in Sources */,
				253A08D2125522D400976E89 /* RKJSONSerialization.m in Sources */,
				253A08D4125522D500976E89 /* RKNotifications.m in Sources */,
				253A08D6125522D700976E89 /* RKParams.m in Sources */,
				253A08D8125522D900976E89 /* RKParamsAttachment.m in Sources */,
				253A08DE125522E200976E89 /* RKRequest.m in Sources */,
				253A08E1125522E400976E89 /* RKResponse.m in Sources */,
				73FE56C8126CB91600E0F30B /* RKURL.m in Sources */,
				73C89EF312A5BB9A000FE600 /* RKReachabilityObserver.m in Sources */,
				2538C05D12A6C44A0006903C /* RKRequestQueue.m in Sources */,
			);
			runOnlyForDeploymentPostprocessing = 0;
		};
		253A08001255162C00976E89 /* Sources */ = {
			isa = PBXSourcesBuildPhase;
			buildActionMask = 2147483647;
			files = (
				253A08F91255246400976E89 /* RKObject.m in Sources */,
				253A08FB1255246500976E89 /* RKObjectLoader.m in Sources */,
				253A08FD1255246600976E89 /* RKObjectManager.m in Sources */,
				253A09001255246800976E89 /* RKObjectMapper.m in Sources */,
				253A09011255246900976E89 /* RKObjectPropertyInspector.m in Sources */,
				259562E5126D3B36004BAC4C /* RKDynamicRouter.m in Sources */,
				259562E9126D3B43004BAC4C /* RKRailsRouter.m in Sources */,
				253E1B1112E9450700F3E4B0 /* RKObjectMappable.m in Sources */,
			);
			runOnlyForDeploymentPostprocessing = 0;
		};
		253A080912551D3000976E89 /* Sources */ = {
			isa = PBXSourcesBuildPhase;
			buildActionMask = 2147483647;
			files = (
				253A09171255250B00976E89 /* Errors.m in Sources */,
				253A09191255250C00976E89 /* NSDictionary+RKAdditions.m in Sources */,
				253A091C1255250F00976E89 /* NSString+InflectionSupport.m in Sources */,
				253A091F1255251900976E89 /* RKSearchEngine.m in Sources */,
			);
			runOnlyForDeploymentPostprocessing = 0;
		};
		253A081112551D5300976E89 /* Sources */ = {
			isa = PBXSourcesBuildPhase;
			buildActionMask = 2147483647;
			files = (
				253A09251255258500976E89 /* RKManagedObject.m in Sources */,
				253A09271255258600976E89 /* RKManagedObjectStore.m in Sources */,
				2543201D1256179900A315CF /* RKManagedObjectSeeder.m in Sources */,
				251D14AD133597B800959061 /* RKManagedObjectLoader.m in Sources */,
			);
			runOnlyForDeploymentPostprocessing = 0;
		};
		2590E64C125231F600531FA8 /* Sources */ = {
			isa = PBXSourcesBuildPhase;
			buildActionMask = 2147483647;
			files = (
				2590E7241252372800531FA8 /* NSBundle+YAJL.m in Sources */,
				2590E7261252372800531FA8 /* NSObject+YAJL.m in Sources */,
				2590E72B1252372800531FA8 /* yajl.c in Sources */,
				2590E72C1252372800531FA8 /* yajl_alloc.c in Sources */,
				2590E72E1252372800531FA8 /* yajl_buf.c in Sources */,
				2590E7311252372800531FA8 /* yajl_encode.c in Sources */,
				2590E7331252372800531FA8 /* yajl_gen.c in Sources */,
				2590E7341252372800531FA8 /* yajl_lex.c in Sources */,
				2590E7361252372800531FA8 /* yajl_parser.c in Sources */,
				2590E73C1252372800531FA8 /* YAJLDocument.m in Sources */,
				2590E73E1252372800531FA8 /* YAJLGen.m in Sources */,
				2590E7411252372800531FA8 /* YAJLParser.m in Sources */,
				2590E8601252515400531FA8 /* GHNSBundle+Utils.m in Sources */,
				2590E8621252515400531FA8 /* GTMBase64.m in Sources */,
				25432064125632A300A315CF /* RKJSONParser+YAJL.m in Sources */,
			);
			runOnlyForDeploymentPostprocessing = 0;
		};
		2590E6681252353700531FA8 /* Sources */ = {
			isa = PBXSourcesBuildPhase;
			buildActionMask = 2147483647;
			files = (
				2590E681125235C200531FA8 /* NSObject+SBJSON.m in Sources */,
				2590E683125235C200531FA8 /* NSString+SBJSON.m in Sources */,
				2590E685125235C200531FA8 /* SBJsonBase.m in Sources */,
				2590E687125235C200531FA8 /* SBJsonParser.m in Sources */,
				2590E689125235C200531FA8 /* SBJsonWriter.m in Sources */,
				25432065125632AA00A315CF /* RKJSONParser+SBJSON.m in Sources */,
			);
			runOnlyForDeploymentPostprocessing = 0;
		};
		3F6C39A210FE5C95008F47C5 /* Sources */ = {
			isa = PBXSourcesBuildPhase;
			buildActionMask = 2147483647;
			files = (
				255DE05E10FFA05800A85891 /* RKHuman.m in Sources */,
				3F032A7910FFB89100F35142 /* RKCat.m in Sources */,
				3F032AA810FFBBCD00F35142 /* RKHouse.m in Sources */,
				3F032AAB10FFBC1F00F35142 /* RKResident.m in Sources */,
				256FD523112C6A340077F340 /* Data Model.xcdatamodel in Sources */,
				256FD651112C7B780077F340 /* RKMappableObject.m in Sources */,
				256FD652112C7B780077F340 /* RKMappableAssociation.m in Sources */,
				256FDE55112DB0B90077F340 /* RKObjectMapperSpecModel.m in Sources */,
				259D511C1328547000897272 /* RKManagedObjectSpec.m in Sources */,
				259D511D1328547000897272 /* RKClientSpec.m in Sources */,
				259D511E1328547000897272 /* RKParamsAttachmentSpec.m in Sources */,
				259D511F1328547000897272 /* RKRequestSpec.m in Sources */,
				259D51201328547000897272 /* RKResponseSpec.m in Sources */,
				259D51211328547000897272 /* RKDynamicRouterSpec.m in Sources */,
				259D51221328547000897272 /* RKObjectMapperSpec.m in Sources */,
				259D51231328547000897272 /* RKObjectManagerSpec.m in Sources */,
				259D51241328547000897272 /* RKObjectSpec.m in Sources */,
				259D51251328547000897272 /* RKRailsRouterSpec.m in Sources */,
				259D51261328547000897272 /* NSDictionary+RKRequestSerializationSpec.m in Sources */,
				259D53B6132854A900897272 /* main.m in Sources */,
				259D53B8132854A900897272 /* RKSpecResponseLoader.m in Sources */,
				259D5535132854A900897272 /* UISpec+UISpecRunner.m in Sources */,
			);
			runOnlyForDeploymentPostprocessing = 0;
		};
		73057FCE1331AD2E001908EE /* Sources */ = {
			isa = PBXSourcesBuildPhase;
			buildActionMask = 2147483647;
			files = (
				73057FD71331AD67001908EE /* JSONKit.m in Sources */,
				73057FD91331AD99001908EE /* RKJSONParser+JSONKit.m in Sources */,
			);
			runOnlyForDeploymentPostprocessing = 0;
		};
/* End PBXSourcesBuildPhase section */

/* Begin PBXTargetDependency section */
		250F884513337F89002F4590 /* PBXTargetDependency */ = {
			isa = PBXTargetDependency;
			name = UISpec;
			targetProxy = 250F884413337F89002F4590 /* PBXContainerItemProxy */;
		};
		2595695A126DF0B4004BAC4C /* PBXTargetDependency */ = {
			isa = PBXTargetDependency;
			target = 253A07FB1255161B00976E89 /* RestKitNetwork */;
			targetProxy = 25956959126DF0B4004BAC4C /* PBXContainerItemProxy */;
		};
		2595695C126DF0B4004BAC4C /* PBXTargetDependency */ = {
			isa = PBXTargetDependency;
			target = 253A08021255162C00976E89 /* RestKitObjectMapping */;
			targetProxy = 2595695B126DF0B4004BAC4C /* PBXContainerItemProxy */;
		};
		2595695E126DF0B4004BAC4C /* PBXTargetDependency */ = {
			isa = PBXTargetDependency;
			target = 253A080B12551D3000976E89 /* RestKitSupport */;
			targetProxy = 2595695D126DF0B4004BAC4C /* PBXContainerItemProxy */;
		};
		25956960126DF0B4004BAC4C /* PBXTargetDependency */ = {
			isa = PBXTargetDependency;
			target = 2590E64E125231F600531FA8 /* RestKitJSONParser+YAJL */;
			targetProxy = 2595695F126DF0B4004BAC4C /* PBXContainerItemProxy */;
		};
		25956962126DF0B4004BAC4C /* PBXTargetDependency */ = {
			isa = PBXTargetDependency;
			target = 2590E66A1252353700531FA8 /* RestKitJSONParser+SBJSON */;
			targetProxy = 25956961126DF0B4004BAC4C /* PBXContainerItemProxy */;
		};
		25956964126DF0B4004BAC4C /* PBXTargetDependency */ = {
			isa = PBXTargetDependency;
			target = 253A081312551D5300976E89 /* RestKitCoreData */;
			targetProxy = 25956963126DF0B4004BAC4C /* PBXContainerItemProxy */;
		};
		25956982126DF182004BAC4C /* PBXTargetDependency */ = {
			isa = PBXTargetDependency;
			target = 25956956126DF0A8004BAC4C /* RestKit */;
			targetProxy = 25956981126DF182004BAC4C /* PBXContainerItemProxy */;
		};
		259D5556132856B700897272 /* PBXTargetDependency */ = {
			isa = PBXTargetDependency;
			name = UISpec;
		};
		3F4BC8F312DE4C7F00048E71 /* PBXTargetDependency */ = {
			isa = PBXTargetDependency;
			target = 2523360411E79F090048F9B4 /* RestKitThree20 */;
			targetProxy = 250F87761333725C002F4590 /* PBXContainerItemProxy */;
		};
		73057FDB1331ADE9001908EE /* PBXTargetDependency */ = {
			isa = PBXTargetDependency;
			target = 73057FD01331AD2E001908EE /* RestKitJSONParser+JSONKit */;
			targetProxy = 73057FDA1331ADE9001908EE /* PBXContainerItemProxy */;
		};
		73FE56A9126CB83400E0F30B /* PBXTargetDependency */ = {
			isa = PBXTargetDependency;
			target = 253A080B12551D3000976E89 /* RestKitSupport */;
			targetProxy = 73FE56A8126CB83400E0F30B /* PBXContainerItemProxy */;
		};
/* End PBXTargetDependency section */

/* Begin XCBuildConfiguration section */
		1DEB922308733DC00010E9CD /* Debug */ = {
			isa = XCBuildConfiguration;
			buildSettings = {
				ADDITIONAL_SDKS = "";
				ARCHS = "$(ARCHS_STANDARD_32_BIT)";
				BUILD_STYLE = Debug;
				GCC_C_LANGUAGE_STANDARD = c99;
				GCC_OPTIMIZATION_LEVEL = 0;
				GCC_PREFIX_HEADER = Code/Support/RestKit_Prefix.pch;
				GCC_WARN_ABOUT_RETURN_TYPE = YES;
				GCC_WARN_UNUSED_VARIABLE = YES;
				OTHER_LDFLAGS = "-ObjC";
				PREBINDING = NO;
				SDKROOT = iphoneos;
				SYMROOT = Build;
			};
			name = Debug;
		};
		1DEB922408733DC00010E9CD /* Release */ = {
			isa = XCBuildConfiguration;
			buildSettings = {
				ADDITIONAL_SDKS = "";
				ARCHS = "$(ARCHS_STANDARD_32_BIT)";
				BUILD_STYLE = Release;
				GCC_C_LANGUAGE_STANDARD = c99;
				GCC_PREFIX_HEADER = Code/Support/RestKit_Prefix.pch;
				GCC_WARN_ABOUT_RETURN_TYPE = YES;
				GCC_WARN_UNUSED_VARIABLE = YES;
				OTHER_LDFLAGS = "-ObjC";
				PREBINDING = NO;
				SDKROOT = iphoneos;
				SYMROOT = Build;
			};
			name = Release;
		};
		2523360611E79F0A0048F9B4 /* Debug */ = {
			isa = XCBuildConfiguration;
			buildSettings = {
				ADDITIONAL_SDKS = "";
				ALWAYS_SEARCH_USER_PATHS = NO;
				BUILD_STYLE = Debug;
				COPY_PHASE_STRIP = NO;
				GCC_DYNAMIC_NO_PIC = NO;
				GCC_ENABLE_FIX_AND_CONTINUE = YES;
				GCC_OPTIMIZATION_LEVEL = 0;
				GCC_PRECOMPILE_PREFIX_HEADER = YES;
				HEADER_SEARCH_PATHS = (
					../three20/Build/Products/three20,
					Examples/RKDiscussionBoardExample/DiscussionBoard/Libraries/three20,
				);
				INSTALL_PATH = /usr/local/lib;
				OTHER_LDFLAGS = (
					"-framework",
					Foundation,
					"-framework",
					AppKit,
				);
				PREBINDING = NO;
				PRIVATE_HEADERS_FOLDER_PATH = include/RestKit/Three20/Private;
				PRODUCT_NAME = RestKitThree20;
				PUBLIC_HEADERS_FOLDER_PATH = include/RestKit/Three20;
				SKIP_INSTALL = YES;
				USER_HEADER_SEARCH_PATHS = "";
			};
			name = Debug;
		};
		2523360711E79F0A0048F9B4 /* Release */ = {
			isa = XCBuildConfiguration;
			buildSettings = {
				ADDITIONAL_SDKS = "";
				ALWAYS_SEARCH_USER_PATHS = NO;
				BUILD_STYLE = Release;
				COPY_PHASE_STRIP = YES;
				DEBUG_INFORMATION_FORMAT = "dwarf-with-dsym";
				GCC_ENABLE_FIX_AND_CONTINUE = NO;
				GCC_PRECOMPILE_PREFIX_HEADER = YES;
				HEADER_SEARCH_PATHS = (
					../three20/Build/Products/three20,
					Examples/RKDiscussionBoardExample/DiscussionBoard/Libraries/three20,
				);
				INSTALL_PATH = /usr/local/lib;
				OTHER_LDFLAGS = (
					"-framework",
					Foundation,
					"-framework",
					AppKit,
				);
				PREBINDING = NO;
				PRIVATE_HEADERS_FOLDER_PATH = include/RestKit/Three20/Private;
				PRODUCT_NAME = RestKitThree20;
				PUBLIC_HEADERS_FOLDER_PATH = include/RestKit/Three20;
				SKIP_INSTALL = YES;
				ZERO_LINK = NO;
			};
			name = Release;
		};
		253A07FD1255161B00976E89 /* Debug */ = {
			isa = XCBuildConfiguration;
			buildSettings = {
				ALWAYS_SEARCH_USER_PATHS = NO;
				BUILD_STYLE = Debug;
				COPY_PHASE_STRIP = NO;
				GCC_DYNAMIC_NO_PIC = NO;
				GCC_OPTIMIZATION_LEVEL = 0;
				OTHER_LDFLAGS = "-ObjC";
				PREBINDING = NO;
				PRIVATE_HEADERS_FOLDER_PATH = include/RestKit/Network/Private;
				PRODUCT_NAME = RestKitNetwork;
				PUBLIC_HEADERS_FOLDER_PATH = include/RestKit/Network;
				SKIP_INSTALL = YES;
			};
			name = Debug;
		};
		253A07FE1255161B00976E89 /* Release */ = {
			isa = XCBuildConfiguration;
			buildSettings = {
				ALWAYS_SEARCH_USER_PATHS = NO;
				BUILD_STYLE = Release;
				COPY_PHASE_STRIP = YES;
				DEBUG_INFORMATION_FORMAT = "dwarf-with-dsym";
				GCC_ENABLE_FIX_AND_CONTINUE = NO;
				OTHER_LDFLAGS = "-ObjC";
				PREBINDING = NO;
				PRIVATE_HEADERS_FOLDER_PATH = include/RestKit/Network/Private;
				PRODUCT_NAME = RestKitNetwork;
				PUBLIC_HEADERS_FOLDER_PATH = include/RestKit/Network;
				SKIP_INSTALL = YES;
				ZERO_LINK = NO;
			};
			name = Release;
		};
		253A08041255162D00976E89 /* Debug */ = {
			isa = XCBuildConfiguration;
			buildSettings = {
				ALWAYS_SEARCH_USER_PATHS = NO;
				BUILD_STYLE = Debug;
				COPY_PHASE_STRIP = NO;
				GCC_DYNAMIC_NO_PIC = NO;
				GCC_OPTIMIZATION_LEVEL = 0;
				OTHER_LDFLAGS = "-ObjC";
				PREBINDING = NO;
				PRIVATE_HEADERS_FOLDER_PATH = include/RestKit/ObjectMapping/Private;
				PRODUCT_NAME = RestKitObjectMapping;
				PUBLIC_HEADERS_FOLDER_PATH = include/RestKit/ObjectMapping;
				SKIP_INSTALL = YES;
			};
			name = Debug;
		};
		253A08051255162D00976E89 /* Release */ = {
			isa = XCBuildConfiguration;
			buildSettings = {
				ALWAYS_SEARCH_USER_PATHS = NO;
				BUILD_STYLE = Release;
				COPY_PHASE_STRIP = YES;
				DEBUG_INFORMATION_FORMAT = "dwarf-with-dsym";
				GCC_ENABLE_FIX_AND_CONTINUE = NO;
				OTHER_LDFLAGS = "-ObjC";
				PREBINDING = NO;
				PRIVATE_HEADERS_FOLDER_PATH = include/RestKit/ObjectMapping/Private;
				PRODUCT_NAME = RestKitObjectMapping;
				PUBLIC_HEADERS_FOLDER_PATH = include/RestKit/ObjectMapping;
				SKIP_INSTALL = YES;
				ZERO_LINK = NO;
			};
			name = Release;
		};
		253A080D12551D3100976E89 /* Debug */ = {
			isa = XCBuildConfiguration;
			buildSettings = {
				ALWAYS_SEARCH_USER_PATHS = NO;
				BUILD_STYLE = Debug;
				COPY_PHASE_STRIP = NO;
				GCC_DYNAMIC_NO_PIC = NO;
				GCC_OPTIMIZATION_LEVEL = 0;
				OTHER_LDFLAGS = "-ObjC";
				PREBINDING = NO;
				PRIVATE_HEADERS_FOLDER_PATH = include/RestKit/Support/Private;
				PRODUCT_NAME = RestKitSupport;
				PUBLIC_HEADERS_FOLDER_PATH = include/RestKit/Support;
				SKIP_INSTALL = YES;
			};
			name = Debug;
		};
		253A080E12551D3100976E89 /* Release */ = {
			isa = XCBuildConfiguration;
			buildSettings = {
				ALWAYS_SEARCH_USER_PATHS = NO;
				BUILD_STYLE = Release;
				COPY_PHASE_STRIP = YES;
				DEBUG_INFORMATION_FORMAT = "dwarf-with-dsym";
				GCC_ENABLE_FIX_AND_CONTINUE = NO;
				OTHER_LDFLAGS = "-ObjC";
				PREBINDING = NO;
				PRIVATE_HEADERS_FOLDER_PATH = include/RestKit/Support/Private;
				PRODUCT_NAME = RestKitSupport;
				PUBLIC_HEADERS_FOLDER_PATH = include/RestKit/Support;
				SKIP_INSTALL = YES;
				ZERO_LINK = NO;
			};
			name = Release;
		};
		253A081512551D5400976E89 /* Debug */ = {
			isa = XCBuildConfiguration;
			buildSettings = {
				ALWAYS_SEARCH_USER_PATHS = NO;
				BUILD_STYLE = Debug;
				COPY_PHASE_STRIP = NO;
				GCC_DYNAMIC_NO_PIC = NO;
				GCC_OPTIMIZATION_LEVEL = 0;
				PREBINDING = NO;
				PRIVATE_HEADERS_FOLDER_PATH = include/RestKit/CoreData/Private;
				PRODUCT_NAME = RestKitCoreData;
				PUBLIC_HEADERS_FOLDER_PATH = include/RestKit/CoreData;
				SKIP_INSTALL = YES;
			};
			name = Debug;
		};
		253A081612551D5400976E89 /* Release */ = {
			isa = XCBuildConfiguration;
			buildSettings = {
				ALWAYS_SEARCH_USER_PATHS = NO;
				BUILD_STYLE = Release;
				COPY_PHASE_STRIP = YES;
				DEBUG_INFORMATION_FORMAT = "dwarf-with-dsym";
				GCC_ENABLE_FIX_AND_CONTINUE = NO;
				PREBINDING = NO;
				PRIVATE_HEADERS_FOLDER_PATH = include/RestKit/CoreData/Private;
				PRODUCT_NAME = RestKitCoreData;
				PUBLIC_HEADERS_FOLDER_PATH = include/RestKit/CoreData;
				SKIP_INSTALL = YES;
				ZERO_LINK = NO;
			};
			name = Release;
		};
		2590E650125231F600531FA8 /* Debug */ = {
			isa = XCBuildConfiguration;
			buildSettings = {
				ADDITIONAL_SDKS = "";
				ALWAYS_SEARCH_USER_PATHS = NO;
				BUILD_STYLE = Debug;
				COPY_PHASE_STRIP = NO;
				FRAMEWORK_SEARCH_PATHS = "$(inherited)";
				GCC_DYNAMIC_NO_PIC = NO;
				GCC_OPTIMIZATION_LEVEL = 0;
				HEADER_SEARCH_PATHS = "Vendor/YAJL/yajl-1.0.9/src/api";
				OTHER_CFLAGS = "$(YAJL_GENERAL_OTHER_CFLAGS)";
				OTHER_LDFLAGS = (
					"-all_load",
					"-ObjC",
				);
				PREBINDING = NO;
				PRIVATE_HEADERS_FOLDER_PATH = ../include/RestKit/Support/JSON/YAJL/Private;
				PRODUCT_NAME = RestKitJSONParserYAJL;
				PUBLIC_HEADERS_FOLDER_PATH = include/RestKit/Support/JSON/YAJL;
				SKIP_INSTALL = YES;
				YAJL_GENERAL_OTHER_CFLAGS = "-Wdiv-by-zero -Wbad-function-cast -Wnested-externs -Wold-style-definition";
			};
			name = Debug;
		};
		2590E651125231F600531FA8 /* Release */ = {
			isa = XCBuildConfiguration;
			buildSettings = {
				ADDITIONAL_SDKS = "";
				ALWAYS_SEARCH_USER_PATHS = NO;
				BUILD_STYLE = Release;
				COPY_PHASE_STRIP = YES;
				DEBUG_INFORMATION_FORMAT = "dwarf-with-dsym";
				FRAMEWORK_SEARCH_PATHS = "$(inherited)";
				GCC_ENABLE_FIX_AND_CONTINUE = NO;
				HEADER_SEARCH_PATHS = "Vendor/YAJL/yajl-1.0.9/src/api";
				OTHER_CFLAGS = "$(YAJL_GENERAL_OTHER_CFLAGS)";
				OTHER_LDFLAGS = (
					"-all_load",
					"-ObjC",
				);
				PREBINDING = NO;
				PRIVATE_HEADERS_FOLDER_PATH = ../include/RestKit/Support/JSON/YAJL/Private;
				PRODUCT_NAME = RestKitJSONParserYAJL;
				PUBLIC_HEADERS_FOLDER_PATH = include/RestKit/Support/JSON/YAJL;
				SKIP_INSTALL = YES;
				YAJL_GENERAL_OTHER_CFLAGS = "-Wdiv-by-zero -Wbad-function-cast -Wnested-externs -Wold-style-definition";
				ZERO_LINK = NO;
			};
			name = Release;
		};
		2590E66C1252353800531FA8 /* Debug */ = {
			isa = XCBuildConfiguration;
			buildSettings = {
				ALWAYS_SEARCH_USER_PATHS = NO;
				BUILD_STYLE = Debug;
				COPY_PHASE_STRIP = NO;
				GCC_DYNAMIC_NO_PIC = NO;
				GCC_OPTIMIZATION_LEVEL = 0;
				OTHER_LDFLAGS = "-ObjC";
				PREBINDING = NO;
				PRIVATE_HEADERS_FOLDER_PATH = include/RestKit/Support/JSON/SBJSON/Private;
				PRODUCT_NAME = RestKitJSONParserSBJSON;
				PUBLIC_HEADERS_FOLDER_PATH = include/RestKit/Support/JSON/SBJSON;
				SKIP_INSTALL = YES;
			};
			name = Debug;
		};
		2590E66D1252353800531FA8 /* Release */ = {
			isa = XCBuildConfiguration;
			buildSettings = {
				ALWAYS_SEARCH_USER_PATHS = NO;
				BUILD_STYLE = Release;
				COPY_PHASE_STRIP = YES;
				DEBUG_INFORMATION_FORMAT = "dwarf-with-dsym";
				GCC_ENABLE_FIX_AND_CONTINUE = NO;
				OTHER_LDFLAGS = "-ObjC";
				PREBINDING = NO;
				PRIVATE_HEADERS_FOLDER_PATH = include/RestKit/Support/JSON/SBJSON/Private;
				PRODUCT_NAME = RestKitJSONParserSBJSON;
				PUBLIC_HEADERS_FOLDER_PATH = include/RestKit/Support/JSON/SBJSON;
				SKIP_INSTALL = YES;
				ZERO_LINK = NO;
			};
			name = Release;
		};
		25956957126DF0A8004BAC4C /* Debug */ = {
			isa = XCBuildConfiguration;
			buildSettings = {
				BUILD_STYLE = Debug;
				COPY_PHASE_STRIP = NO;
				GCC_DYNAMIC_NO_PIC = NO;
				GCC_OPTIMIZATION_LEVEL = 0;
				PRODUCT_NAME = RestKit;
			};
			name = Debug;
		};
		25956958126DF0A8004BAC4C /* Release */ = {
			isa = XCBuildConfiguration;
			buildSettings = {
				BUILD_STYLE = Release;
				COPY_PHASE_STRIP = YES;
				DEBUG_INFORMATION_FORMAT = "dwarf-with-dsym";
				GCC_ENABLE_FIX_AND_CONTINUE = NO;
				PRODUCT_NAME = RestKit;
				ZERO_LINK = NO;
			};
			name = Release;
		};
		3F6C39A810FE5C95008F47C5 /* Debug */ = {
			isa = XCBuildConfiguration;
			buildSettings = {
				ADDITIONAL_SDKS = "";
				ALWAYS_SEARCH_USER_PATHS = NO;
				BUILD_STYLE = Debug;
				CODE_SIGN_IDENTITY = "iPhone Developer";
				COPY_PHASE_STRIP = NO;
				FRAMEWORK_SEARCH_PATHS = "$(inherited)";
				GCC_DYNAMIC_NO_PIC = NO;
				GCC_OPTIMIZATION_LEVEL = 0;
				GCC_PRECOMPILE_PREFIX_HEADER = YES;
				GCC_PREFIX_HEADER = "$(SYSTEM_LIBRARY_DIR)/Frameworks/UIKit.framework/Headers/UIKit.h";
				HEADER_SEARCH_PATHS = (
					Build,
					Specs/Runner/OCMock/Headers,
					Specs/Runner/UISpec/headers,
				);
				INFOPLIST_FILE = "Specs/Runner/UISpec-Info.plist";
				INSTALL_PATH = "$(HOME)/Applications";
				IPHONEOS_DEPLOYMENT_TARGET = 3.2;
				LIBRARY_SEARCH_PATHS = (
					"$(inherited)",
					"\"$(SRCROOT)\"",
					"\"$(SRCROOT)/Specs/Runner/OCMock\"",
				);
				OTHER_LDFLAGS = (
					"-force_load",
					"$(PROJECT_DIR)/Specs/Runner/OCMock/libOCMock.a",
					"-ObjC",
					"-all_load",
				);
				PREBINDING = NO;
				PRODUCT_NAME = UISpec;
				SDKROOT = iphoneos;
				TARGETED_DEVICE_FAMILY = "1,2";
				USER_HEADER_SEARCH_PATHS = "";
			};
			name = Debug;
		};
		3F6C39A910FE5C95008F47C5 /* Release */ = {
			isa = XCBuildConfiguration;
			buildSettings = {
				ALWAYS_SEARCH_USER_PATHS = NO;
				BUILD_STYLE = Release;
				CODE_SIGN_IDENTITY = "iPhone Developer";
				COPY_PHASE_STRIP = YES;
				DEBUG_INFORMATION_FORMAT = "dwarf-with-dsym";
				FRAMEWORK_SEARCH_PATHS = "$(inherited)";
				GCC_ENABLE_FIX_AND_CONTINUE = NO;
				GCC_PRECOMPILE_PREFIX_HEADER = YES;
				GCC_PREFIX_HEADER = "$(SYSTEM_LIBRARY_DIR)/Frameworks/UIKit.framework/Headers/UIKit.h";
				HEADER_SEARCH_PATHS = (
					Build,
					Specs/Runner/OCMock/Headers,
					Specs/Runner/UISpec/headers,
				);
				INFOPLIST_FILE = "Specs/Runner/UISpec-Info.plist";
				INSTALL_PATH = "$(HOME)/Applications";
				IPHONEOS_DEPLOYMENT_TARGET = 3.2;
				LIBRARY_SEARCH_PATHS = (
					"$(inherited)",
					"\"$(SRCROOT)\"",
					"\"$(SRCROOT)/Specs/Runner/OCMock\"",
				);
				OTHER_LDFLAGS = (
					"-force_load",
					"$(PROJECT_DIR)/Specs/Runner/OCMock/libOCMock.a",
					"-ObjC",
					"-all_load",
				);
				PREBINDING = NO;
				PRODUCT_NAME = UISpec;
				SDKROOT = iphoneos;
				TARGETED_DEVICE_FAMILY = "1,2";
				ZERO_LINK = NO;
			};
			name = Release;
		};
		73057FD21331AD2E001908EE /* Debug */ = {
			isa = XCBuildConfiguration;
			buildSettings = {
				ALWAYS_SEARCH_USER_PATHS = NO;
				COPY_PHASE_STRIP = NO;
				GCC_DYNAMIC_NO_PIC = NO;
				GCC_OPTIMIZATION_LEVEL = 0;
				PREBINDING = NO;
				PRODUCT_NAME = RestKitJSONParserJSONKit;
				SDKROOT = iphoneos;
			};
			name = Debug;
		};
		73057FD31331AD2E001908EE /* Release */ = {
			isa = XCBuildConfiguration;
			buildSettings = {
				ALWAYS_SEARCH_USER_PATHS = NO;
				COPY_PHASE_STRIP = YES;
				DEBUG_INFORMATION_FORMAT = "dwarf-with-dsym";
				GCC_ENABLE_FIX_AND_CONTINUE = NO;
				PREBINDING = NO;
				PRODUCT_NAME = RestKitJSONParserJSONKit;
				SDKROOT = iphoneos;
				ZERO_LINK = NO;
			};
			name = Release;
		};
/* End XCBuildConfiguration section */

/* Begin XCConfigurationList section */
		1DEB922208733DC00010E9CD /* Build configuration list for PBXProject "RestKit" */ = {
			isa = XCConfigurationList;
			buildConfigurations = (
				1DEB922308733DC00010E9CD /* Debug */,
				1DEB922408733DC00010E9CD /* Release */,
			);
			defaultConfigurationIsVisible = 0;
			defaultConfigurationName = Release;
		};
		2523361C11E79F170048F9B4 /* Build configuration list for PBXNativeTarget "RestKitThree20" */ = {
			isa = XCConfigurationList;
			buildConfigurations = (
				2523360611E79F0A0048F9B4 /* Debug */,
				2523360711E79F0A0048F9B4 /* Release */,
			);
			defaultConfigurationIsVisible = 0;
			defaultConfigurationName = Release;
		};
		253A08061255165300976E89 /* Build configuration list for PBXNativeTarget "RestKitNetwork" */ = {
			isa = XCConfigurationList;
			buildConfigurations = (
				253A07FD1255161B00976E89 /* Debug */,
				253A07FE1255161B00976E89 /* Release */,
			);
			defaultConfigurationIsVisible = 0;
			defaultConfigurationName = Release;
		};
		253A08071255165300976E89 /* Build configuration list for PBXNativeTarget "RestKitObjectMapping" */ = {
			isa = XCConfigurationList;
			buildConfigurations = (
				253A08041255162D00976E89 /* Debug */,
				253A08051255162D00976E89 /* Release */,
			);
			defaultConfigurationIsVisible = 0;
			defaultConfigurationName = Release;
		};
		253A080F12551D4F00976E89 /* Build configuration list for PBXNativeTarget "RestKitSupport" */ = {
			isa = XCConfigurationList;
			buildConfigurations = (
				253A080D12551D3100976E89 /* Debug */,
				253A080E12551D3100976E89 /* Release */,
			);
			defaultConfigurationIsVisible = 0;
			defaultConfigurationName = Release;
		};
		253A085E12551D7300976E89 /* Build configuration list for PBXNativeTarget "RestKitCoreData" */ = {
			isa = XCConfigurationList;
			buildConfigurations = (
				253A081512551D5400976E89 /* Debug */,
				253A081612551D5400976E89 /* Release */,
			);
			defaultConfigurationIsVisible = 0;
			defaultConfigurationName = Release;
		};
		2590E6541252323000531FA8 /* Build configuration list for PBXNativeTarget "RestKitJSONParser+YAJL" */ = {
			isa = XCConfigurationList;
			buildConfigurations = (
				2590E650125231F600531FA8 /* Debug */,
				2590E651125231F600531FA8 /* Release */,
			);
			defaultConfigurationIsVisible = 0;
			defaultConfigurationName = Release;
		};
		2590E6721252357200531FA8 /* Build configuration list for PBXNativeTarget "RestKitJSONParser+SBJSON" */ = {
			isa = XCConfigurationList;
			buildConfigurations = (
				2590E66C1252353800531FA8 /* Debug */,
				2590E66D1252353800531FA8 /* Release */,
			);
			defaultConfigurationIsVisible = 0;
			defaultConfigurationName = Release;
		};
		2595697A126DF0E3004BAC4C /* Build configuration list for PBXAggregateTarget "RestKit" */ = {
			isa = XCConfigurationList;
			buildConfigurations = (
				25956957126DF0A8004BAC4C /* Debug */,
				25956958126DF0A8004BAC4C /* Release */,
			);
			defaultConfigurationIsVisible = 0;
			defaultConfigurationName = Release;
		};
		3F6C39AA10FE5C95008F47C5 /* Build configuration list for PBXNativeTarget "UISpec" */ = {
			isa = XCConfigurationList;
			buildConfigurations = (
				3F6C39A810FE5C95008F47C5 /* Debug */,
				3F6C39A910FE5C95008F47C5 /* Release */,
			);
			defaultConfigurationIsVisible = 0;
			defaultConfigurationName = Release;
		};
		73057FD81331AD85001908EE /* Build configuration list for PBXNativeTarget "RestKitJSONParser+JSONKit" */ = {
			isa = XCConfigurationList;
			buildConfigurations = (
				73057FD21331AD2E001908EE /* Debug */,
				73057FD31331AD2E001908EE /* Release */,
			);
			defaultConfigurationIsVisible = 0;
			defaultConfigurationName = Release;
		};
/* End XCConfigurationList section */
	};
	rootObject = 0867D690FE84028FC02AAC07 /* Project object */;
}<|MERGE_RESOLUTION|>--- conflicted
+++ resolved
@@ -286,29 +286,6 @@
 			remoteGlobalIDString = C76EB5D20F74586B00EF8398;
 			remoteInfo = UISpec;
 		};
-<<<<<<< HEAD
-=======
-		259D5553132856A400897272 /* PBXContainerItemProxy */ = {
-			isa = PBXContainerItemProxy;
-			containerPortal = 259D5548132856A400897272 /* UISpec.xcodeproj */;
-			proxyType = 2;
-			remoteGlobalIDString = C7D4F29310BDA39C00B00019;
-			remoteInfo = Specs;
-		};
-		259D5555132856B700897272 /* PBXContainerItemProxy */ = {
-			isa = PBXContainerItemProxy;
-			containerPortal = 259D5548132856A400897272 /* UISpec.xcodeproj */;
-			proxyType = 1;
-			remoteGlobalIDString = C76EB5D10F74586B00EF8398;
-			remoteInfo = UISpec;
-		};
-		3F4BC8F212DE4C7F00048E71 /* PBXContainerItemProxy */ = {
-			isa = PBXContainerItemProxy;
-			containerPortal = 0867D690FE84028FC02AAC07 /* Project object */;
-			proxyType = 1;
-			remoteGlobalIDString = 2523360411E79F090048F9B4;
-			remoteInfo = RestKitThree20;
-		};
 		73057FDA1331ADE9001908EE /* PBXContainerItemProxy */ = {
 			isa = PBXContainerItemProxy;
 			containerPortal = 0867D690FE84028FC02AAC07 /* Project object */;
@@ -316,7 +293,6 @@
 			remoteGlobalIDString = 73057FD01331AD2E001908EE;
 			remoteInfo = "RestKitJSONParser+JSONKit";
 		};
->>>>>>> 746bb6af
 		73FE56A8126CB83400E0F30B /* PBXContainerItemProxy */ = {
 			isa = PBXContainerItemProxy;
 			containerPortal = 0867D690FE84028FC02AAC07 /* Project object */;
